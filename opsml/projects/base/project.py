--- conflicted
+++ resolved
@@ -4,11 +4,7 @@
 # LICENSE file in the root directory of this source tree.
 
 from contextlib import contextmanager
-<<<<<<< HEAD
-from typing import Dict, Iterator, List, Optional, Union, cast
-=======
 from typing import Any, Dict, Iterator, List, Optional, Union, cast
->>>>>>> 0fd315ef
 
 from opsml.helpers.logging import ArtifactLogger
 from opsml.projects.base._active_run import ActiveRun, CardHandler
