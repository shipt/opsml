--- conflicted
+++ resolved
@@ -127,17 +127,16 @@
             rpath=write_path,
         )
 
-<<<<<<< HEAD
-        self.info.storage_client.opsml_storage_client.upload(
+        self.info.mlflow_client.log_artifact(
+            run_id=self.run_id,
             local_path=local_path,
-            write_path=write_path,
+            artifact_path=_artifact_path,
         )
-=======
+
         filename = local_path.name if isinstance(local_path, Path) else Path(local_path).name
         artifact_uri = f"{self.info.base_artifact_path}/{_artifact_path}/{filename}"
->>>>>>> 6f650b20
 
-        self.runcard.add_artifact_uri(name=filename, uri=write_path)
+        self.runcard.add_artifact_uri(name=filename, uri=artifact_uri)
 
     @property
     def run_data(self):
