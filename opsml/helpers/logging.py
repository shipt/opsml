--- conflicted
+++ resolved
@@ -11,10 +11,6 @@
         return super().get_logger(
             config=LogConfig(
                 stdout=True,
-<<<<<<< HEAD
-                name=False,
-=======
->>>>>>> 2b2d92e9
                 time_format="[year]-[month]-[day]T[hour repr:24]:[minute]:[second]",
                 json_config=JsonConfig(),
             ),
