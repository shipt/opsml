--- conflicted
+++ resolved
@@ -151,11 +151,7 @@
         except FileNotFoundError:
             return False
 
-<<<<<<< HEAD
-    def generate_presigned_url(self, path: Path, expiration: int) -> str:
-=======
     def generate_presigned_url(self, path: Path, expiration: int) -> Optional[str]:
->>>>>>> 9bb58fd5
         """Generates pre signed url for object"""
         return path.as_posix()
 
@@ -201,36 +197,21 @@
             auth_request = requests.Request()
             return compute_engine.IDTokenCredentials(auth_request, "")
 
-<<<<<<< HEAD
-        return None
-
-    def generate_presigned_url(self, path: Path, expiration: int) -> str:
-=======
         return self.settings.credentials
 
     def generate_presigned_url(self, path: Path, expiration: int) -> Optional[str]:
->>>>>>> 9bb58fd5
         """Generates pre signed url for S3 object"""
 
         try:
             bucket = self.gcs_client.bucket(config.storage_root)
             blob = bucket.blob(str(path))
-<<<<<<< HEAD
-
-=======
->>>>>>> 9bb58fd5
             return blob.generate_signed_url(
                 expiration=datetime.timedelta(seconds=expiration),
                 credentials=self.get_id_credentials,
                 method="GET",
             )
-<<<<<<< HEAD
-        except Exception as e:
-            logger.error(f"Failed to generate presigned URL: {e}")
-=======
         except Exception as error:
             logger.error(f"Failed to generate presigned URL: {error}")
->>>>>>> 9bb58fd5
             return None
 
 
@@ -291,11 +272,7 @@
 
         super().put(lpath, rpath)
 
-<<<<<<< HEAD
-    def generate_presigned_url(self, path: Path, expiration: int) -> str:
-=======
     def generate_presigned_url(self, path: Path, expiration: int) -> Optional[str]:
->>>>>>> 9bb58fd5
         """Generates pre signed url for object"""
         # use mounted path for local storage
         return (Path("/artifacts") / path).as_posix()
