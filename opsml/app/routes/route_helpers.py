--- conflicted
+++ resolved
@@ -303,22 +303,8 @@
                 The data card.
         """
 
-<<<<<<< HEAD
         data_splits = self._check_splits(card=card)
         profile_uri = self._get_profile_uri(request, card)
-=======
-        registry: CardRegistry = request.app.state.registries.data
-        versions = registry.list_cards(name=name, limit=50)
-
-        datacard, version = self._check_version(
-            registry,
-            name,
-            versions,
-            version,
-            **{"interface": DataInterface},  # generic data interface
-        )
-        datacard = cast(DataCard, datacard)
->>>>>>> 2b568d9b
 
         data_filename = Path(SaveName.DATA.value).with_suffix(card.interface.data_suffix)
         data_profile_filename = Path(SaveName.DATA_PROFILE.value).with_suffix(Suffix.HTML.value)
@@ -385,18 +371,6 @@
                 The model card.
         """
 
-<<<<<<< HEAD
-=======
-        registry: CardRegistry = request.app.state.registries.model
-        modelcard, version = self._check_version(
-            registry,
-            name,
-            versions,
-            version,
-            **{"interface": ModelInterface},  # model should load generic to avoid import errors
-        )
-
->>>>>>> 2b568d9b
         runcard, project_num = self._get_runcard(
             registry=request.app.state.registries.run,
             modelcard=card,
