--- conflicted
+++ resolved
@@ -1,18 +1,12 @@
 # pylint: disable=protected-access
-<<<<<<< HEAD
 from typing import Any, Dict, List, Union, Optional
 import os
 from fastapi import APIRouter, Body, HTTPException, Request, status, Form
 from fastapi.templating import Jinja2Templates
 from fastapi.responses import RedirectResponse
-=======
-# Copyright (c) Shipt, Inc.
-# This source code is licensed under the MIT license found in the
-# LICENSE file in the root directory of this source tree.
 from typing import Any, Dict, List
 
 from fastapi import APIRouter, Body, HTTPException, Request, status
->>>>>>> 65103642
 
 from opsml.app.routes.pydantic_models import (
     CardRequest,
