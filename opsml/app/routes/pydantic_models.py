--- conflicted
+++ resolved
@@ -224,11 +224,7 @@
     metric: Union[Optional[List[Metric]], Optional[List[str]]]
 
 
-<<<<<<< HEAD
-class GetMetrcRequest(BaseModel):
-=======
 class GetMetricRequest(BaseModel):
->>>>>>> 9bb58fd5
     run_uid: str
     name: Optional[List[str]] = None
     names_only: bool = False
