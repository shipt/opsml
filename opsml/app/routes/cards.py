# pylint: disable=protected-access
# Copyright (c) Shipt, Inc.
# This source code is licensed under the MIT license found in the
# LICENSE file in the root directory of this source tree.
from typing import Union, Optional

from fastapi import APIRouter, Body, Depends, HTTPException, Request, status

from opsml.app.core.config import config
from opsml.app.core.dependencies import verify_token
from opsml.app.routes.pydantic_models import (
    AddCardRequest,
    AddCardResponse,
    ListCardRequest,
    ListCardResponse,
    UidExistsRequest,
    UidExistsResponse,
    UpdateCardRequest,
    UpdateCardResponse,
    VersionRequest,
    VersionResponse,
    TeamsResponse,
    NamesResponse,
)
from opsml.app.routes.utils import replace_proxy_root
from opsml.helpers.logging import ArtifactLogger
from opsml.registry import CardRegistry

logger = ArtifactLogger.get_logger(__name__)

router = APIRouter()


@router.post("/cards/uid", response_model=UidExistsResponse, name="check_uid")
def check_uid(
    request: Request,
    payload: UidExistsRequest = Body(...),
) -> UidExistsResponse:
    """Checks if a uid already exists in the database"""
    table_for_registry = payload.table_name.split("_")[1].lower()
    registry: CardRegistry = getattr(request.app.state.registries, table_for_registry)

    if registry._registry.check_uid(
        uid=payload.uid,
        table_to_check=payload.table_name,
    ):
        return UidExistsResponse(uid_exists=True)
    return UidExistsResponse(uid_exists=False)


@router.get("/cards/teams", response_model=TeamsResponse, name="teams")
def card_teams(
    request: Request,
    table_name: str,
) -> TeamsResponse:
    """Get all teams associated with a registry

    Args:
        request:
            FastAPI request object
        table_name:
            Name of the registry table

    Returns:
        `TeamsResponse`
    """

    table_for_registry = table_name.split("_")[1].lower()
    registry: CardRegistry = getattr(request.app.state.registries, table_for_registry)

    teams = registry.list_teams()

    return TeamsResponse(teams=teams)


@router.get("/cards/names", response_model=NamesResponse, name="names")
def card_names(
    request: Request,
    table_name: str,
    team: Optional[str] = None,
):
    """Get all names associated with a registry

    Args:
        request:
            FastAPI request object
        table_name:
            Name of the registry table
        team:
            Team to filter names by

    Returns:
        `NamesResponse`
    """
    table_for_registry = table_name.split("_")[1].lower()
    registry: CardRegistry = getattr(request.app.state.registries, table_for_registry)
    names = registry.list_card_names(team=team)

    return NamesResponse(names=names)


@router.post("/cards/version", response_model=Union[VersionResponse, UidExistsResponse], name="version")
def set_version(
    request: Request,
    payload: VersionRequest = Body(...),
) -> Union[VersionResponse, UidExistsResponse]:
    """Sets the version for an artifact card"""
    table_for_registry = payload.table_name.split("_")[1].lower()
    registry: CardRegistry = getattr(request.app.state.registries, table_for_registry)

    version = registry._registry.set_version(
        name=payload.name,
        team=payload.team,
        supplied_version=payload.version,
        version_type=payload.version_type,
        pre_tag=payload.pre_tag,
        build_tag=payload.build_tag,
    )

    return VersionResponse(version=version)


@router.post("/cards/list", response_model=ListCardResponse, name="list_cards")
def list_cards(
    request: Request,
    payload: ListCardRequest = Body(...),
) -> ListCardResponse:
    """Lists a Card"""

    try:
        table_for_registry = payload.table_name.split("_")[1].lower()
        registry: CardRegistry = getattr(request.app.state.registries, table_for_registry)
<<<<<<< HEAD
        logger.info("Listing cards: %s", payload.model_dump())
=======
        logger.info("Listing cards with request: %s", payload.model_dump())
>>>>>>> 1770d473

        cards = registry.list_cards(
            uid=payload.uid,
            name=payload.name,
            team=payload.team,
            version=payload.version,
            max_date=payload.max_date,
            limit=payload.limit,
            tags=payload.tags,
            as_dataframe=False,
            ignore_release_candidates=payload.ignore_release_candidates,
        )

        if config.is_proxy:
            cards = [
                replace_proxy_root(
                    card=card,
                    storage_root=config.STORAGE_URI,
                    proxy_root=str(config.proxy_root),
                )
                for card in cards
            ]

        return ListCardResponse(cards=cards)

    except Exception as error:
        raise HTTPException(
            status_code=status.HTTP_500_INTERNAL_SERVER_ERROR,
            detail=f"""Error listing cards. {error}""",
        ) from error


@router.post(
    "/cards/create",
    response_model=AddCardResponse,
    name="create_card",
    dependencies=[Depends(verify_token)],
)
def add_card(
    request: Request,
    payload: AddCardRequest = Body(...),
) -> AddCardResponse:
    """Adds Card record to a registry"""

    table_for_registry = payload.table_name.split("_")[1].lower()
    registry: CardRegistry = getattr(request.app.state.registries, table_for_registry)

<<<<<<< HEAD
=======
    logger.info("Creating card: %s", payload.model_dump())

>>>>>>> 1770d473
    registry._registry.add_and_commit(card=payload.card)
    return AddCardResponse(registered=True)


@router.post(
    "/cards/update",
    response_model=UpdateCardResponse,
    name="update_card",
    dependencies=[Depends(verify_token)],
)
def update_card(
    request: Request,
    payload: UpdateCardRequest = Body(...),
) -> UpdateCardResponse:
    """Updates a specific artifact card"""
    table_for_registry = payload.table_name.split("_")[1].lower()
    registry: CardRegistry = getattr(request.app.state.registries, table_for_registry)

<<<<<<< HEAD
    registry._registry.update_card_record(card=payload.card)
=======
    logger.info("Updated card: %s", payload.model_dump())
>>>>>>> 1770d473

    return UpdateCardResponse(updated=True)<|MERGE_RESOLUTION|>--- conflicted
+++ resolved
@@ -99,7 +99,11 @@
     return NamesResponse(names=names)
 
 
-@router.post("/cards/version", response_model=Union[VersionResponse, UidExistsResponse], name="version")
+@router.post(
+    "/cards/version",
+    response_model=Union[VersionResponse, UidExistsResponse],
+    name="version",
+)
 def set_version(
     request: Request,
     payload: VersionRequest = Body(...),
@@ -129,12 +133,10 @@
 
     try:
         table_for_registry = payload.table_name.split("_")[1].lower()
-        registry: CardRegistry = getattr(request.app.state.registries, table_for_registry)
-<<<<<<< HEAD
-        logger.info("Listing cards: %s", payload.model_dump())
-=======
+        registry: CardRegistry = getattr(
+            request.app.state.registries, table_for_registry
+        )
         logger.info("Listing cards with request: %s", payload.model_dump())
->>>>>>> 1770d473
 
         cards = registry.list_cards(
             uid=payload.uid,
@@ -182,11 +184,8 @@
     table_for_registry = payload.table_name.split("_")[1].lower()
     registry: CardRegistry = getattr(request.app.state.registries, table_for_registry)
 
-<<<<<<< HEAD
-=======
     logger.info("Creating card: %s", payload.model_dump())
 
->>>>>>> 1770d473
     registry._registry.add_and_commit(card=payload.card)
     return AddCardResponse(registered=True)
 
@@ -205,10 +204,8 @@
     table_for_registry = payload.table_name.split("_")[1].lower()
     registry: CardRegistry = getattr(request.app.state.registries, table_for_registry)
 
-<<<<<<< HEAD
     registry._registry.update_card_record(card=payload.card)
-=======
+
     logger.info("Updated card: %s", payload.model_dump())
->>>>>>> 1770d473
 
     return UpdateCardResponse(updated=True)