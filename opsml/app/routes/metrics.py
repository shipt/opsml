# Copyright (c) Shipt, Inc.
# This source code is licensed under the MIT license found in the
# LICENSE file in the root directory of this source tree.

# pylint: disable=protected-access

from typing import Any, Dict, List, cast

from fastapi import APIRouter, HTTPException, Request, status

<<<<<<< HEAD
from opsml.app.routes.pydantic_models import Metrics, Success, GetMetrcRequest
=======
from opsml.app.routes.pydantic_models import GetMetricRequest, Metrics, Success
>>>>>>> 9bb58fd5
from opsml.helpers.logging import ArtifactLogger
from opsml.registry.sql.base.server import ServerRunCardRegistry

logger = ArtifactLogger.get_logger()

router = APIRouter()


@router.put("/metrics", name="metric_put", response_model=Success)
def insert_metric(request: Request, payload: Metrics) -> Success:
    """Inserts metrics into metric table

    Args:
        request:
            FastAPI request object
        payload:
            MetricsModel

    Returns:
        200
    """

    run_reg: ServerRunCardRegistry = request.app.state.registries.run._registry

    metrics = cast(List[Dict[str, Any]], payload.model_dump()["metric"])
    try:
        run_reg.insert_metric(metrics)
        return Success()
    except Exception as error:
        logger.error(f"Failed to insert metrics: {error}")
        raise HTTPException(status_code=status.HTTP_500_INTERNAL_SERVER_ERROR, detail="Failed to insert metrics") from error


# GET would be used, but we are using POST to allow for a request body so that we can pass in a list of metrics to retrieve
@router.post("/metrics", response_model=Metrics, name="metric_get")
<<<<<<< HEAD
def get_metric(request: Request, payload: GetMetrcRequest) -> Metrics:
=======
def get_metric(request: Request, payload: GetMetricRequest) -> Metrics:
>>>>>>> 9bb58fd5
    """Get metrics from metric table

    Args:
        request:
            FastAPI request object
<<<<<<< HEAD
        run_uid:
            Run uid
        name:
            List of metrics to retrieve
        names_only:
            Return only the names of the metrics
=======
        payload:
            GetMetricRequest
>>>>>>> 9bb58fd5

    Returns:
        `MetricsModel`
    """

    run_reg: ServerRunCardRegistry = request.app.state.registries.run._registry
    try:
        metrics = run_reg.get_metric(payload.run_uid, payload.name, payload.names_only)
        return Metrics(metric=metrics)

    except Exception as error:
        logger.error(f"Failed to get metrics: {error}")
        raise HTTPException(status_code=status.HTTP_500_INTERNAL_SERVER_ERROR, detail="Failed to get metrics") from error<|MERGE_RESOLUTION|>--- conflicted
+++ resolved
@@ -8,11 +8,7 @@
 
 from fastapi import APIRouter, HTTPException, Request, status
 
-<<<<<<< HEAD
-from opsml.app.routes.pydantic_models import Metrics, Success, GetMetrcRequest
-=======
 from opsml.app.routes.pydantic_models import GetMetricRequest, Metrics, Success
->>>>>>> 9bb58fd5
 from opsml.helpers.logging import ArtifactLogger
 from opsml.registry.sql.base.server import ServerRunCardRegistry
 
@@ -48,27 +44,14 @@
 
 # GET would be used, but we are using POST to allow for a request body so that we can pass in a list of metrics to retrieve
 @router.post("/metrics", response_model=Metrics, name="metric_get")
-<<<<<<< HEAD
-def get_metric(request: Request, payload: GetMetrcRequest) -> Metrics:
-=======
 def get_metric(request: Request, payload: GetMetricRequest) -> Metrics:
->>>>>>> 9bb58fd5
     """Get metrics from metric table
 
     Args:
         request:
             FastAPI request object
-<<<<<<< HEAD
-        run_uid:
-            Run uid
-        name:
-            List of metrics to retrieve
-        names_only:
-            Return only the names of the metrics
-=======
         payload:
             GetMetricRequest
->>>>>>> 9bb58fd5
 
     Returns:
         `MetricsModel`
