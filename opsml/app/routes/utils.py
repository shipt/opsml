--- conflicted
+++ resolved
@@ -14,8 +14,7 @@
 from opsml.helpers.logging import ArtifactLogger
 from opsml.registry.storage.storage_system import LocalStorageClient, StorageClientType
 
-<<<<<<< HEAD
-logger = ArtifactLogger.get_logger(__name__)
+logger = ArtifactLogger.get_logger()
 # Constants
 PARENT_DIR = os.path.abspath(os.path.join(os.path.dirname(__file__), os.pardir))
 TEMPLATE_PATH = os.path.abspath(os.path.join(PARENT_DIR, "templates"))
@@ -95,9 +94,6 @@
             )
 
     return wrapper
-=======
-logger = ArtifactLogger.get_logger()
->>>>>>> 2b2d92e9
 
 
 def get_real_path(current_path: str, proxy_root: str, storage_root: str) -> str:
