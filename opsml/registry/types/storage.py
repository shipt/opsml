# Copyright (c) Shipt, Inc.
# This source code is licensed under the MIT license found in the
# LICENSE file in the root directory of this source tree.
from __future__ import annotations

import os
from enum import Enum, unique
from pathlib import Path
from typing import Any, BinaryIO, Iterator, List, Optional, Protocol, Union
from fsspec import FSMap
from pydantic import BaseModel, ConfigDict, field_validator
from typing import Any, BinaryIO, Iterator, List, Optional, Protocol, Union

from fsspec import FSMap
from pydantic import BaseModel, ConfigDict

FilePath = Union[List[str], str]
StoreLike = Union[FSMap, str]
<<<<<<< HEAD


@unique
class StorageSystem(Enum):
    GCS = "gcs"
    S3 = "s3"
    LOCAL = "local"
    API = "api"


@unique
class ArtifactStorageType(str, Enum):
    BOOSTER = "booster"
    HTML = "html"
    IMAGE = "ImageDataset"
    JSON = "json"
    NUMPY = "numpy.ndarray"
    ONNX = "onnx"
    PANDAS = "pandas.core.frame.DataFrame"
    POLARS = "polars.dataframe.frame.DataFrame"
    PYARROW = "pyarrow"
    PYTORCH = "pytorch"
    TF_MODEL = "keras"
    TRANSFORMER = "transformer"
    JOBLIB = "joblib"

    @staticmethod
    def from_str(value: str) -> Optional[ArtifactStorageType]:
        for elt in ArtifactStorageType:
            if value in elt.value:
                return elt
        return None
=======
>>>>>>> a210c296


class StorageClientSettings(BaseModel):
    storage_system: StorageSystem = StorageSystem.LOCAL
    storage_uri: str = os.getcwd()


class GcsStorageClientSettings(StorageClientSettings):
    storage_system: StorageSystem = StorageSystem.GCS
    credentials: Optional[Any] = None
    gcp_project: Optional[str] = None


class S3StorageClientSettings(StorageClientSettings):
    storage_system: StorageSystem = StorageSystem.S3


class ApiStorageClientSettings(StorageClientSettings):
    model_config = ConfigDict(arbitrary_types_allowed=True, frozen=False)

    storage_system: StorageSystem = StorageSystem.API
    opsml_tracking_uri: str
    opsml_username: Optional[str]
    opsml_password: Optional[str]
    opsml_prod_token: Optional[str]


StorageSettings = Union[
    StorageClientSettings,
    GcsStorageClientSettings,
    ApiStorageClientSettings,
    S3StorageClientSettings,
]


class StorageRequest(BaseModel):
    registry_type: str
    card_uid: str
    uri_name: str
    uri_path: Optional[Path] = None
    filename: Optional[str] = None

    @field_validator("uri_path", pre=True)
    def validate_uri_path(cls, v):
        if v is None:
            return None
        if isinstance(v, str):
            return Path(v)
        return v


<<<<<<< HEAD
=======
@unique
class StorageSystem(str, Enum):
    GCS = "gcs"
    S3 = "s3"
    LOCAL = "local"
    API = "api"


>>>>>>> a210c296
class StorageClientProtocol(Protocol):
    def build_absolute_path(self, rpath: str) -> str:
        """Returns an absolute path for the given remote path"""

    def build_relative_path(self, rpath: str) -> str:
        """Returns the relative path from the storage root to rpath"""

    @property
    def base_path_prefix(self) -> str:
        """The root storage prefix. Used when absolute storage paths are required."""

    def get(self, rpath: str, lpath: str, recursive: bool = True) -> str:
        """Copies file(s) from remote path (rpath) to local path (lpath)"""

    def get_mapper(self, root: str) -> StoreLike:
        """Creates a key/value store based on the file system"""

    def ls(self, path: str) -> List[str]:  # pylint:  disable=invalid-name
        """Lists files"""

    def open(self, path: str, mode: str, encoding: Optional[str] = None) -> BinaryIO:
        """Open a file"""

    def iterfile(self, path: str, chunk_size: int) -> Iterator[bytes]:
        """Open an iterator"""

    def put(self, lpath: str, rpath: str) -> str:
        """Copies file(s) from local path (lpath) to remote path (rpath)"""

    def copy(self, src: str, dest: str, recursive: bool = True) -> None:
        """Copies files from src to dest within the file system"""

    def rm(self, path: str) -> None:  # pylint: disable=invalid-name
        """Deletes file(s)"""

    def exists(self, path: str) -> bool:
        "Determine if a file or directory exists"<|MERGE_RESOLUTION|>--- conflicted
+++ resolved
@@ -16,7 +16,6 @@
 
 FilePath = Union[List[str], str]
 StoreLike = Union[FSMap, str]
-<<<<<<< HEAD
 
 
 @unique
@@ -49,8 +48,6 @@
             if value in elt.value:
                 return elt
         return None
-=======
->>>>>>> a210c296
 
 
 class StorageClientSettings(BaseModel):
@@ -102,17 +99,6 @@
         return v
 
 
-<<<<<<< HEAD
-=======
-@unique
-class StorageSystem(str, Enum):
-    GCS = "gcs"
-    S3 = "s3"
-    LOCAL = "local"
-    API = "api"
-
-
->>>>>>> a210c296
 class StorageClientProtocol(Protocol):
     def build_absolute_path(self, rpath: str) -> str:
         """Returns an absolute path for the given remote path"""
