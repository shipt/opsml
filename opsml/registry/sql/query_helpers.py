<<<<<<< HEAD
=======
# type: ignore
# Copyright (c) Shipt, Inc.
# This source code is licensed under the MIT license found in the
# LICENSE file in the root directory of this source tree.

>>>>>>> 65103642
import datetime
from functools import wraps
from typing import Any, Dict, Iterable, Optional, Type, Union, cast

from sqlalchemy import select
from sqlalchemy.sql import FromClause, Select
from sqlalchemy.sql.expression import ColumnElement

from opsml.helpers.logging import ArtifactLogger
from opsml.registry.sql.semver import get_version_to_search
from opsml.registry.sql.sql_schema import REGISTRY_TABLES, YEAR_MONTH_DATE, TableSchema

logger = ArtifactLogger.get_logger(__name__)


SqlTableType = Optional[Iterable[Union[ColumnElement[Any], FromClause, int]]]


class QueryCreator:
    def create_version_query(
        self,
        table: Type[REGISTRY_TABLES],
        name: str,
        version: Optional[str] = None,
    ) -> Select:
        """Creates query to get latest card version

        Args:
            table:
                Registry table to query
            name:
                Name of the card
            version:
                Version of the card
        Returns:
            Query to get latest card version
        """
        table_select = select(table).filter(table.name == name)

        if version is not None:
            table_select = table_select.filter(table.version.like(f"{version}%"))

        return table_select.order_by(table.timestamp.desc(), table.version.desc()).limit(20)  # type: ignore

    # TODO: refactor
    def record_from_table_query(
        self,
        table: Type[REGISTRY_TABLES],
        uid: Optional[str] = None,
        name: Optional[str] = None,
        team: Optional[str] = None,
        version: Optional[str] = None,
        max_date: Optional[str] = None,
        tags: Optional[Dict[str, str]] = None,
    ) -> Select:
        """
        Creates a sql query based on table, uid, name, team and version

        Args:
            table:
                Registry table to query
            uid:
                Optional unique id of Card
            name:
                Optional name of Card
            team:
                Optional team name
            version:
                Optional version of Card
            tags:
                Optional card tags
            max_date:
                Optional max date to search

        Returns
            Sqlalchemy Select statement
        """

        query = self._get_base_select_query(table=table)
        if bool(uid):
            return query.filter(table.uid == uid)

        filters = []
        for field, value in zip(["name", "team", "version"], [name, team, version]):
            if value is not None:
                if field == "version":
                    version = get_version_to_search(version=version)
                    filters.append(getattr(table, field).like(f"{version}%"))

                else:
                    filters.append(getattr(table, field) == value)

        if max_date is not None:
            max_date_ts = self._get_epoch_time_to_search(max_date=max_date)
            filters.append(getattr(table, "timestamp") <= max_date_ts)

        if tags is not None:
            for key, value in tags.items():
                filters.append(table.tags[key].as_string() == value)

        if bool(filters):
            query = query.filter(*filters)

        query = query.order_by(table.version.desc(), table.timestamp.desc())  # type: ignore

        return query

    def _get_epoch_time_to_search(self, max_date: str):
        """
        Creates timestamp that represents the max epoch time to limit records to

        Args:
            max_date:
                max date to search

        Returns:
            time stamp as integer related to `max_date`
        """
        converted_date = datetime.datetime.strptime(max_date, YEAR_MONTH_DATE)
        max_date = converted_date.replace(hour=23, minute=59, second=59)  # provide max values for a date

        # opsml timestamp records are stored as BigInts
        return int(round(max_date.timestamp() * 1_000_000))

    def _get_base_select_query(self, table: Type[REGISTRY_TABLES]) -> Select:
        sql_table = cast(SqlTableType, table)
        return cast(Select, select(sql_table))

    def uid_exists_query(self, uid: str, table_to_check: str) -> Select:
        table = TableSchema.get_table(table_name=table_to_check)
        query = self._get_base_select_query(table=table.uid)  # type: ignore
        query = query.filter(table.uid == uid)

        return cast(Select, query)


def log_card_change(func):
    """Decorator for logging card changes"""

    @wraps(func)
    def wrapper(self, *args, **kwargs) -> None:
        card, state = func(self, *args, **kwargs)
        name = str(card.get("name"))
        version = str(card.get("version"))
        logger.info(
            "%s: %s, version:%s %s", self._table.__tablename__, name, version, state  # pylint: disable=protected-access
        )

    return wrapper<|MERGE_RESOLUTION|>--- conflicted
+++ resolved
@@ -1,11 +1,8 @@
-<<<<<<< HEAD
-=======
 # type: ignore
 # Copyright (c) Shipt, Inc.
 # This source code is licensed under the MIT license found in the
 # LICENSE file in the root directory of this source tree.
 
->>>>>>> 65103642
 import datetime
 from functools import wraps
 from typing import Any, Dict, Iterable, Optional, Type, Union, cast
