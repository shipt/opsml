--- conflicted
+++ resolved
@@ -7,12 +7,8 @@
 from pydantic import BaseModel, model_validator, ConfigDict
 
 from opsml.profile.profile_data import DataProfiler, ProfileReport
-<<<<<<< HEAD
-from opsml.registry.cards.types import METRICS, PARAMS, DataCardUris, ModelCardUris, CardVersion, Comment
-=======
-from opsml.registry.cards.types import METRICS, PARAMS
+from opsml.registry.cards.types import METRICS, PARAMS, Comment
 from opsml.model.types import ModelCardMetadata, ModelCardUris
->>>>>>> aa720028
 from opsml.registry.sql.sql_schema import RegistryTableNames
 from opsml.registry.storage.artifact_storage import load_record_artifact_from_storage
 from opsml.registry.storage.storage_system import StorageClientType
@@ -155,14 +151,8 @@
 
 class LoadedDataRecord(LoadRecord):
     dependent_vars: Optional[List[Union[int, str]]] = None
-<<<<<<< HEAD
-    additional_info: Optional[Dict[str, Union[float, int, str]]] = None
-    runcard_uid: Optional[str] = None
-    pipelinecard_uid: Optional[str] = None
     auditcard_uid: Optional[str] = None
-=======
     metadata: DataCardMetadata
->>>>>>> aa720028
 
     @model_validator(mode="before")
     def load_attributes(cls, values):
@@ -228,16 +218,8 @@
 
 class LoadedModelRecord(LoadRecord):
     datacard_uid: str
-<<<<<<< HEAD
-    sample_data_type: str
-    model_type: str
-    runcard_uid: Optional[str] = None
-    pipelinecard_uid: Optional[str] = None
     auditcard_uid: Optional[str] = None
-    uris: ModelCardUris
-=======
     metadata: ModelCardMetadata
->>>>>>> aa720028
 
     model_config = ConfigDict(protected_namespaces=("protect_",))
 
