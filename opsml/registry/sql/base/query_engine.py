--- conflicted
+++ resolved
@@ -250,7 +250,6 @@
             query.update(card)
             sess.commit()
 
-<<<<<<< HEAD
     def get_unique_teams(self, table: Type[REGISTRY_TABLES]) -> List[str]:
         """Retrieves unique teams in a registry
 
@@ -282,7 +281,7 @@
             results = sess.scalars(query).all()
 
         return results
-=======
+
     def delete_card_record(
         self,
         table: Type[REGISTRY_TABLES],
@@ -293,7 +292,6 @@
             query = sess.query(table).filter(table.uid == record_uid)
             query.delete()
             sess.commit()
->>>>>>> f8df6fee
 
 
 def log_card_change(func):
