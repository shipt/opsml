--- conflicted
+++ resolved
@@ -14,11 +14,7 @@
 from sqlalchemy import insert, select, text
 from sqlalchemy.engine import Engine, Row
 from sqlalchemy.orm.session import Session
-<<<<<<< HEAD
-from sqlalchemy.sql import FromClause, Select, or_, distinct
-=======
 from sqlalchemy.sql import FromClause, Select, distinct, or_
->>>>>>> 9bb58fd5
 from sqlalchemy.sql.expression import ColumnElement
 
 from opsml.helpers.logging import ArtifactLogger
@@ -511,15 +507,9 @@
         """
         column_to_query = distinct(MetricSchema.name) if names_only else MetricSchema
 
-        query = select(column_to_query)
-
-<<<<<<< HEAD
-        query.filter(MetricSchema.run_uid == run_uid)
-=======
         column_to_query = distinct(MetricSchema.name) if names_only else MetricSchema
 
         query = select(column_to_query).filter(MetricSchema.run_uid == run_uid)
->>>>>>> 9bb58fd5
 
         if name is not None:
             filters = [MetricSchema.name == n for n in name]
@@ -532,10 +522,6 @@
 
         if names_only:
             return [row[0] for row in results]
-<<<<<<< HEAD
-=======
-
->>>>>>> 9bb58fd5
         return self._parse_records(results)
 
 
