--- conflicted
+++ resolved
@@ -136,11 +136,7 @@
         max_date: Optional[str] = None,
         limit: Optional[int] = None,
         ignore_release_candidates: bool = False,
-<<<<<<< HEAD
-        project_id: Optional[str] = None,
-=======
         query_terms: Optional[Dict[str, Any]] = None,
->>>>>>> 0fd315ef
     ) -> List[Dict[str, Any]]:
         """
         Retrieves records from registry
@@ -163,13 +159,8 @@
                 Places a limit on result list. Results are sorted by SemVer
             ignore_release_candidates:
                 If True, will ignore release candidates when searching for versions
-<<<<<<< HEAD
-            project_id:
-                Project ID to filter by
-=======
             query_terms:
                 Dictionary of query terms to filter by
->>>>>>> 0fd315ef
 
 
         Returns:
@@ -188,11 +179,7 @@
             max_date=max_date,
             tags=tags,
             limit=limit,
-<<<<<<< HEAD
-            project_id=project_id,
-=======
             query_terms=query_terms,
->>>>>>> 0fd315ef
         )
 
         if cleaned_name is not None:
