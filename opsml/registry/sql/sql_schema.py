# Copyright (c) Shipt, Inc.
# This source code is licensed under the MIT license found in the
# LICENSE file in the root directory of this source tree.
import os
import uuid
from enum import Enum
from typing import Type, Union, cast
<<<<<<< HEAD

from sqlalchemy import BigInteger, Column, String, Boolean
=======
from datetime import date
from sqlalchemy import BigInteger, Column, String
>>>>>>> 0f0ba279
from sqlalchemy.dialects.postgresql import JSON
from sqlalchemy.ext.declarative import declarative_base
from sqlalchemy.orm import declarative_mixin, validates  # type: ignore
from opsml.helpers.logging import ArtifactLogger

logger = ArtifactLogger.get_logger(__name__)

Base = declarative_base()


class RegistryTableNames(str, Enum):
    DATA = os.getenv("ML_DATA_REGISTRY_NAME", "OPSML_DATA_REGISTRY")
    MODEL = os.getenv("ML_MODEL_REGISTRY_NAME", "OPSML_MODEL_REGISTRY")
    RUN = os.getenv("ML_RUN_REGISTRY_NAME", "OPSML_RUN_REGISTRY")
    PIPELINE = os.getenv("ML_PIPELINE_REGISTRY_NAME", "OPSML_PIPELINE_REGISTRY")
    PROJECT = os.getenv("ML_PROJECT_REGISTRY_NAME", "OPSML_PROJECT_REGISTRY")
    AUDIT = os.getenv("ML_AUDIT_REGISTRY_NAME", "OPSML_AUDIT_REGISTRY")


@declarative_mixin
class BaseMixin:
    uid = Column("uid", String(512), primary_key=True, default=lambda: uuid.uuid4().hex)
    date = Column("date", String(512), default=lambda: str(date.today()))
    timestamp = Column("timestamp", BigInteger)
    app_env = Column("app_env", String(512), default=os.getenv("APP_ENV", "development"))
    name = Column("name", String(512))
    team = Column("team", String(512))
    version = Column("version", String(512), nullable=False)
    user_email = Column("user_email", String(512))
    tags = Column("tags", JSON)

    @validates("team")
    def lower_team(self, key, team):
        return team.lower().replace("_", "-")

    @validates("name")
    def lower_name(self, key, name):
        return name.lower().replace("_", "-")


@declarative_mixin
class DataMixin:
    data_uri = Column("data_uri", String(2048))
    data_type = Column("data_type", String(512))
    runcard_uid = Column("runcard_uid", String(2048))
    pipelinecard_uid = Column("pipelinecard_uid", String(2048))
    datacard_uri = Column("datacard_uri", String(2048))
    auditcard_uid = Column("auditcard_uid", String(2048))
    uris = Column("uris", JSON)


class DataSchema(Base, BaseMixin, DataMixin):  # type: ignore
    __tablename__ = RegistryTableNames.DATA.value

    def __repr__(self):
        return f"<SqlMetric({self.__tablename__}"


@declarative_mixin
class ModelMixin:
    modelcard_uri = Column("modelcard_uri", String(2048))
    datacard_uid = Column("datacard_uid", String(2048))
    trained_model_uri = Column("trained_model_uri", String(2048))
    model_metadata_uri = Column("model_metadata_uri", String(2048))
    sample_data_uri = Column("sample_data_uri", String(2048))
    sample_data_type = Column("sample_data_type", String(512))
    model_type = Column("model_type", String(512))
    runcard_uid = Column("runcard_uid", String(2048))
    pipelinecard_uid = Column("pipelinecard_uid", String(2048))
    auditcard_uid = Column("auditcard_uid", String(2048))


class ModelSchema(Base, BaseMixin, ModelMixin):  # type: ignore
    __tablename__ = RegistryTableNames.MODEL.value

    def __repr__(self):
        return f"<SqlMetric({self.__tablename__}"


@declarative_mixin
class RunMixin:
    datacard_uids = Column("datacard_uids", JSON)
    modelcard_uids = Column("modelcard_uids", JSON)
    pipelinecard_uid = Column("pipelinecard_uid", String(512))
    project_id = Column("project_id", String(512))
    artifact_uris = Column("artifact_uris", JSON)
    runcard_uri = Column("runcard_uri", String(512))


class RunSchema(Base, BaseMixin, RunMixin):  # type: ignore
    __tablename__ = RegistryTableNames.RUN.value

    def __repr__(self):
        return f"<SqlMetric({self.__tablename__}"


@declarative_mixin
class AuditMixin:
    approved = Column("approved", Boolean)
    audit_uri = Column("audit_uri", String(2048))
    datacards = Column("datacard_uids", JSON)
    modelcards = Column("modelcard_uids", JSON)
    runcards = Column("runcard_uids", JSON)


class AuditSchema(Base, BaseMixin, AuditMixin):  # type: ignore
    __tablename__ = RegistryTableNames.AUDIT.value

    def __repr__(self):
        return f"<SqlMetric({self.__tablename__}"


@declarative_mixin
class PipelineMixin:
    pipeline_code_uri = Column("pipeline_code_uri", String(512))
    datacard_uids = Column("datacard_uids", JSON)
    modelcard_uids = Column("modelcard_uids", JSON)
    runcard_uids = Column("runcard_uids", JSON)


class PipelineSchema(Base, BaseMixin, PipelineMixin):  # type: ignore
    __tablename__ = RegistryTableNames.PIPELINE.value

    def __repr__(self):
        return f"<SqlMetric({self.__tablename__}"


class ProjectSchema(Base):
    __tablename__ = RegistryTableNames.PROJECT.value

    uid = Column("uid", String(512), default=lambda: uuid.uuid4().hex)
    name = Column("name", String(512))
    team = Column("team", String(512))
    project_id = Column("project_id", String(512), primary_key=True)
    description = Column("description", String(512))
    version = Column("version", String(512))
    timestamp = Column("timestamp", BigInteger)


REGISTRY_TABLES = Union[  # pylint: disable=invalid-name
    DataSchema,
    ModelSchema,
    RunSchema,
    PipelineSchema,
    ProjectSchema,
    AuditSchema,
]


class TableSchema:
    @staticmethod
    def get_table(table_name: str) -> Type[REGISTRY_TABLES]:  # type: ignore
        for table_schema in Base.__subclasses__():
            if table_name == table_schema.__tablename__:  # type: ignore
                return cast(Type[REGISTRY_TABLES], table_schema)

        raise ValueError(f"""Incorrect table name provided {table_name}""")<|MERGE_RESOLUTION|>--- conflicted
+++ resolved
@@ -5,13 +5,8 @@
 import uuid
 from enum import Enum
 from typing import Type, Union, cast
-<<<<<<< HEAD
-
+from datetime import date
 from sqlalchemy import BigInteger, Column, String, Boolean
-=======
-from datetime import date
-from sqlalchemy import BigInteger, Column, String
->>>>>>> 0f0ba279
 from sqlalchemy.dialects.postgresql import JSON
 from sqlalchemy.ext.declarative import declarative_base
 from sqlalchemy.orm import declarative_mixin, validates  # type: ignore
