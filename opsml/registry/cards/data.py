--- conflicted
+++ resolved
@@ -75,12 +75,6 @@
     data_splits: List[DataSplit] = []
     dependent_vars: Optional[List[Union[int, str]]] = None
     sql_logic: Dict[Optional[str], Optional[str]] = {}
-<<<<<<< HEAD
-    runcard_uid: Optional[str] = None
-    pipelinecard_uid: Optional[str] = None
-    auditcard_uid: Optional[str] = None
-=======
->>>>>>> aa720028
     data_profile: Optional[ProfileReport] = None
     metadata: DataCardMetadata = DataCardMetadata()
 
