--- conflicted
+++ resolved
@@ -28,12 +28,8 @@
     DataRegistryRecord,
     RegistryRecord,
 )
-<<<<<<< HEAD
 from opsml.registry.cards.audit_deco import auditable
-from opsml.registry.sql.settings import settings
-=======
 from opsml.registry.utils.settings import settings
->>>>>>> 1770d473
 from opsml.registry.storage.artifact_storage import load_record_artifact_from_storage
 from opsml.registry.storage.types import ArtifactStorageSpecs
 
@@ -118,7 +114,9 @@
 
         if info.data.get("data") is None and not bool(info.data.get("sql_logic")):
             if data_uri is None:
-                raise ValueError("Data or sql logic must be supplied when no data_uri is present")
+                raise ValueError(
+                    "Data or sql logic must be supplied when no data_uri is present"
+                )
 
         return uris
 
@@ -153,7 +151,9 @@
                     sql_logic[name] = query_
 
                 except Exception as error:
-                    raise ValueError(f"Could not load sql file {query}. {error}") from error
+                    raise ValueError(
+                        f"Could not load sql file {query}. {error}"
+                    ) from error
 
         return sql_logic
 
