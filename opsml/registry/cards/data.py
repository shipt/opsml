--- conflicted
+++ resolved
@@ -189,10 +189,9 @@
             storage_client=settings.storage_client,
         )
 
-<<<<<<< HEAD
         if isinstance(self.data, ImageDataset):
             self.data.convert_metadata()
-=======
+
     def load_profile(self) -> None:
         """Loads DataCard data profile from storage"""
 
@@ -210,7 +209,6 @@
             artifact_type=AllowedDataType.PROFILE,
             storage_client=settings.storage_client,
         )
->>>>>>> 165a6efd
 
     def create_registry_record(self) -> RegistryRecord:
         """
@@ -308,8 +306,6 @@
         raise NotImplementedError
 
 
-<<<<<<< HEAD
-=======
 class DataProfileDownloader(Downloader):
     @property
     def card(self) -> DataCard:
@@ -332,7 +328,6 @@
         return AllowedDataType.PROFILE in artifact_type
 
 
->>>>>>> 165a6efd
 class DataDownloader(Downloader):
     """Class for downloading data from storage"""
 
