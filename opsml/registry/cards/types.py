--- conflicted
+++ resolved
@@ -4,29 +4,13 @@
 from dataclasses import dataclass
 from enum import Enum
 from typing import Dict, List, Optional, Union
-<<<<<<< HEAD
-import datetime
-from pydantic import BaseModel, ConfigDict
-=======
 
 from pydantic import BaseModel
->>>>>>> aa720028
 from opsml.helpers.logging import ArtifactLogger
 
 logger = ArtifactLogger.get_logger(__name__)
 
 
-<<<<<<< HEAD
-@dataclass
-class DataCardUris:
-    data_uri: Optional[str] = None
-    datacard_uri: Optional[str] = None
-    profile_uri: Optional[str] = None
-    profile_html_uri: Optional[str] = None
-
-
-=======
->>>>>>> aa720028
 class Metric(BaseModel):
     name: str
     value: Union[float, int]
