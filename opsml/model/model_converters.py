# pylint: disable=[import-outside-toplevel,import-error,no-name-in-module]

"""Code for generating Onnx Models"""
# Copyright (c) Shipt, Inc.
# This source code is licensed under the MIT license found in the
# LICENSE file in the root directory of this source tree.

import re
import tempfile
import warnings
from collections import OrderedDict
from functools import reduce
from typing import Any, Dict, List, Optional, Tuple, Union, cast

import numpy as np
from google.protobuf.internal.containers import RepeatedCompositeFieldContainer
from numpy.typing import NDArray
<<<<<<< HEAD
=======
from onnx.onnx_ml_pb2 import ModelProto  # type: ignore
from sklearn.base import BaseEstimator
>>>>>>> 403c1fb4

from opsml.helpers.logging import ArtifactLogger
from opsml.helpers.utils import OpsmlImportExceptions
from opsml.model.data_converters import OnnxDataConverter
from opsml.model.model_info import ModelInfo
from opsml.model.model_types import ModelType
from opsml.model.registry_updaters import OnnxRegistryUpdater
from opsml.model.types import (
    LIGHTGBM_SUPPORTED_MODEL_TYPES,
    SKLEARN_SUPPORTED_MODEL_TYPES,
    UPDATE_REGISTRY_MODELS,
    ApiDataSchemas,
    BaseEstimator,
    DataDict,
    ExtraOnnxArgs,
    Feature,
    ModelProto,
    ModelReturn,
    OnnxDataProto,
    OnnxModelDefinition,
    OnnxModelType,
)

logger = ArtifactLogger.get_logger()


try:
    import onnx
    import onnxruntime as rt

except ModuleNotFoundError as import_error:
    logger.error(
        """Failed to import onnx and onnxruntime. Please install onnx and onnxruntime via opsml extras
        If you wish to convert your model to onnx"""
    )
    raise import_error


class ModelConverter:
    def __init__(self, model_info: ModelInfo):
        self.model_info = model_info
        self.data_converter = OnnxDataConverter(model_info=model_info)

    @property
    def is_sklearn_classifier(self) -> bool:
        """Checks if model is a classifier"""

        from sklearn.base import is_classifier

        return is_classifier(self.model_info.model)

    def update_onnx_registries(self) -> bool:
        return OnnxRegistryUpdater.update_onnx_registry(model_estimator_name=self.model_info.model_type)

    def convert_model(self, initial_types: List[Any]) -> ModelProto:
        """Converts a model to onnx format

        Returns
            Encrypted model definition
        """
        raise NotImplementedError

    def get_data_types(self) -> Tuple[List[Any], Optional[Dict[str, Feature]]]:
        """Converts data for onnx

        Returns
            Encrypted model definition
        """

        if self.model_info.model_type in [*SKLEARN_SUPPORTED_MODEL_TYPES, *LIGHTGBM_SUPPORTED_MODEL_TYPES]:
            OpsmlImportExceptions.try_skl2onnx_imports()

        elif self.model_info.model_type == OnnxModelType.TF_KERAS:
            OpsmlImportExceptions.try_tf2onnx_imports()

        return self.data_converter.get_data_types()

    def _raise_shape_mismatch(self, onnx_shape: Tuple[int, ...], pred_shape: Tuple[int, ...]):
        raise ValueError(
            f"""Onnx and model prediction shape mismatch. \n
                Onnx prediction shape: {onnx_shape} \n
                Model prediction shape: {pred_shape}
            """
        )

    def _validate_pred_arrays(self, onnx_preds: NDArray, model_preds: NDArray) -> bool:
        """
        Validates onnx and original model predictions. Checks whether average diff between model and onnx
        is <= .001.

        Args:
            onnx_preds:
                Array of onnx model predictions
            model_preds:
                Array of model predictions
        Returns:
            bool indicating if onnx model prediction is close to original model
        """

        if model_preds.ndim != onnx_preds.ndim:
            if model_preds.ndim < onnx_preds.ndim:
                # onnx tends to add an extra dim
                if onnx_preds.shape[0] == 1:
                    onnx_preds = onnx_preds[0]
                else:
                    self._raise_shape_mismatch(onnx_preds.shape, model_preds.shape)
            else:
                self._raise_shape_mismatch(onnx_preds.shape, model_preds.shape)

        # assert shapes match
        assert onnx_preds.shape == model_preds.shape

        diff = np.sum(abs(np.around(onnx_preds, 4) - np.around(model_preds, 4)))
        n_values = reduce((lambda x, y: x * y), model_preds.shape)
        avg_diff = np.divide(diff, n_values)

        # check if raw diff value is less than a certain amount
        if avg_diff <= 0.001:
            return True

        return False

    def _predictions_close(
        self,
        onnx_preds: List[Union[float, int, NDArray]],
        model_preds: Union[List[Union[float, int]], Union[float, int], NDArray],
    ) -> bool:  # pragma: no cover
        """Checks if model and onnx predictions are close

        Args:
            onnx_preds:
                Onnx model predictions
            model_preds:
                Model predictions
        Returns:
            Bool indicating if onnx and original model predictions are close
        """

        if isinstance(onnx_preds, list) and isinstance(model_preds, list):
            valid_list = []
            for onnx_pred, model_pred in zip(onnx_preds, model_preds):
                valid = np.sum(np.abs(onnx_pred - model_pred)) <= 0.001
                valid_list.append(valid)
            return all(valid_list)

        if isinstance(model_preds, np.ndarray):
            onnx_pred = onnx_preds[0]
            if isinstance(onnx_pred, np.ndarray):
                return self._validate_pred_arrays(onnx_pred, model_preds)
            raise ValueError("Model and onnx predictions should both be of type NDArray")

        model_preds = cast(Union[float, int], model_preds)
        valid_list = [np.sum(np.abs(onnx_preds[0] - model_preds)) <= 0.001]
        return all(valid_list)

    def validate_model(self, onnx_model: ModelProto) -> None:
        """Validates an onnx model on training data"""
        inputs = self.data_converter.convert_data()
        model_preds = self.model_info.model.predict(self.model_info.model_data.data)

        logger.info("Validating converted onnx model")
        sess = self._create_onnx_session(onnx_model=onnx_model)

        onnx_preds = sess.run(None, inputs)
        if not self._predictions_close(onnx_preds=onnx_preds, model_preds=model_preds):
            raise ValueError("Model prediction validation failed")

        logger.info("Onnx model validated")

    def _get_data_elem_type(self, sig: Any) -> int:
        return sig.type.tensor_type.elem_type

    def _parse_onnx_signature(self, signature: RepeatedCompositeFieldContainer):
        feature_dict = {}

        for sig in signature:
            data_type = self._get_data_elem_type(sig=sig)
            shape_dims = sig.type.tensor_type.shape.dim

            dim_shape = [dim.dim_value for dim in shape_dims]
            if dim_shape:
                dim_shape[0] = None  # set None for dynamic batch size

            if sig.name == "variable":
                name = "value"
            else:
                name = sig.name

            feature_dict[name] = Feature(
                feature_type=OnnxDataProto(data_type).name,
                shape=dim_shape,
            )

        return feature_dict

    def create_feature_dict(self, onnx_model: ModelProto) -> Tuple[Dict[str, Feature], Dict[str, Feature]]:
        """Creates feature dictionary from onnx model

        Args:
            onnx_model:
                Onnx model
        Returns:
            Tuple of input and output feature dictionaries
        """
        input_dict = self._parse_onnx_signature(onnx_model.graph.input)
        output_dict = self._parse_onnx_signature(onnx_model.graph.output)

        return input_dict, output_dict

    def create_model_def(self, onnx_model: ModelProto) -> OnnxModelDefinition:
        """Creates Model definition

        Args:
            onnx_model:
                Onnx model
        """

        return OnnxModelDefinition(
            onnx_version=onnx.__version__,
            model_bytes=onnx_model.SerializeToString(),
        )

    def _create_onnx_model(
        self, initial_types: List[Any]
    ) -> Tuple[OnnxModelDefinition, Dict[str, Feature], Dict[str, Feature]]:
        """Creates onnx model, validates it, and creates an onnx feature dictionary

        Args:
            initial_types:
                Initial types for onnx model

        Returns:
            Tuple containing onnx model, input features, and output features
        """

        onnx_model = self.convert_model(initial_types=initial_types)
        input_onnx_features, output_onnx_features = self.create_feature_dict(onnx_model=onnx_model)
        model_def = self.create_model_def(onnx_model=onnx_model)

        return model_def, input_onnx_features, output_onnx_features

    def _load_onnx_model(
        self, model_def: OnnxModelDefinition
    ) -> Tuple[OnnxModelDefinition, Dict[str, Feature], Dict[str, Feature]]:
        """
        Loads onnx model from model definition

        Returns:
            Tuple containing onnx model definition, input features, and output features
        """

        onnx_model = onnx.load_from_string(model_def.model_bytes)
        input_onnx_features, output_onnx_features = self.create_feature_dict(onnx_model=onnx_model)

        return model_def, input_onnx_features, output_onnx_features

    def convert(self) -> ModelReturn:
        """Converts model to onnx model, validates it, and creates an
        onnx feature dictionary

        Returns:
            ModelReturn object containing model definition and api data schema
        """
        initial_types, data_schema = self.get_data_types()

        if self.model_info.onnx_model_def is None:
            model_def, input_onnx_features, output_onnx_features = self._create_onnx_model(initial_types)

        else:
            model_def, input_onnx_features, output_onnx_features = self._load_onnx_model(self.model_info.onnx_model_def)

        schema = ApiDataSchemas(
            model_data_schema=DataDict(
                input_features=input_onnx_features,
                output_features=output_onnx_features,
            ),
            input_data_schema=data_schema,
        )

        return ModelReturn(model_definition=model_def, api_data_schema=schema)

    def _create_onnx_session(self, onnx_model: ModelProto) -> rt.InferenceSession:
        return rt.InferenceSession(
            path_or_bytes=onnx_model.SerializeToString(),
            providers=rt.get_available_providers(),  # failure when not setting default providers as of rt 1.16
        )

    @staticmethod
    def validate(model_type: str) -> bool:
        """validates model base class"""
        raise NotImplementedError


class SklearnOnnxModel(ModelConverter):
    @property
    def _is_stacking_estimator(self) -> bool:
        return self.model_info.model_type == OnnxModelType.STACKING_ESTIMATOR

    @property
    def _is_calibrated_classifier(self) -> bool:
        return self.model_info.model_class.lower() == OnnxModelType.CALIBRATED_CLASSIFIER

    @property
    def _is_pipeline(self) -> bool:
        return self.model_info.model_type == OnnxModelType.SKLEARN_PIPELINE

    def _update_onnx_registries_pipelines(self):
        updated = False

        for model_step in self.model_info.model.steps:
            estimator_name = model_step[1].__class__.__name__.lower()

            if estimator_name == OnnxModelType.CALIBRATED_CLASSIFIER:
                updated = self._update_onnx_registries_calibrated_classifier(estimator=model_step[1].estimator)

            # check if estimator is calibrated
            elif estimator_name in UPDATE_REGISTRY_MODELS:
                OnnxRegistryUpdater.update_onnx_registry(
                    model_estimator_name=estimator_name,
                )
                updated = True
        return updated

    def _update_onnx_registries_stacking(self):
        updated = False
        for estimator in [
            *self.model_info.model.estimators_,
            self.model_info.model.final_estimator,
        ]:
            estimator_name = estimator.__class__.__name__.lower()
            if estimator_name in UPDATE_REGISTRY_MODELS:
                OnnxRegistryUpdater.update_onnx_registry(
                    model_estimator_name=estimator_name,
                )
                updated = True
        return updated

    def _update_onnx_registries_calibrated_classifier(self, estimator: Optional[BaseEstimator] = None):
        updated = False

        if estimator is None:
            estimator = self.model_info.model.estimator

        model_type = next(
            (
                model_type
                for model_type in ModelType.__subclasses__()
                if model_type.validate(model_class_name=estimator.__class__.__name__)
            )
        )
        estimator_type = model_type.get_type()

        if estimator_type in UPDATE_REGISTRY_MODELS:
            OnnxRegistryUpdater.update_onnx_registry(
                model_estimator_name=estimator_type,
            )
            updated = True

        return updated

    def update_sklearn_onnx_registries(self) -> bool:
        if self._is_pipeline:
            return self._update_onnx_registries_pipelines()

        if self._is_stacking_estimator:
            return self._update_onnx_registries_stacking()

        if self._is_calibrated_classifier:
            return self._update_onnx_registries_calibrated_classifier()

        return self.update_onnx_registries()

    def _convert_data_for_onnx(self) -> None:
        """
        Converts float64 or all data to float32 depending on Sklearn estimator type
        Because Stacking and Pipeline estimators have intermediate output nodes, Onnx will
        typically inject Float32 for these outputs (it infers these at creation). In addition,
        skl2onnx does not handle Float64 for some model types (some classifiers). Because of this,
        all Float64 types are converted to Float32 for all models.
        """

        if self.model_info.model_data.all_features_float32:
            return None

        if self._is_stacking_estimator:
            logger.warning("Converting all numeric data to float32 for Sklearn Stacking")
            return self.data_converter.converter.convert_to_float(convert_all=True)

        if not self._is_pipeline and self.model_info.model_data.num_dtypes > 1:
            return self.data_converter.converter.convert_to_float(convert_all=True)

        logger.warning("Converting all float64 data to float32")
        return self.data_converter.converter.convert_to_float(convert_all=False)

    def prepare_registries_and_data(self):
        """Updates sklearn onnx registries and convert data to float32"""

        self.update_sklearn_onnx_registries()
        self._convert_data_for_onnx()

    def get_data_types(self) -> Tuple[List[Any], Optional[Dict[str, Feature]]]:
        """Converts data for sklearn onnx models"""
        self.prepare_registries_and_data()
        return super().get_data_types()

    @property
    def options(self) -> Optional[Dict[str, Any]]:
        """Sets onnx options for model conversion

        Our inference implementation uses triton for onnx hosting which does not support sequence output
        for classification models (skl2onnx default). This defaults all sklearn classifiers to an array output
        """
        add_model_args = self.model_info.additional_model_args
        options = getattr(add_model_args, "options", None)

        if self.is_sklearn_classifier and options is None:
            return {"zipmap": False}
        return options

    def _convert_sklearn(self, initial_types: List[Any]) -> ModelProto:
        """Converts an sklearn model to onnx using skl2onnx library

        Args:
            initial_types:
                List of data types the onnx model should expect
        Returns:
            `ModelProto`
        """
        with warnings.catch_warnings():
            warnings.simplefilter("ignore")
            from skl2onnx import convert_sklearn

        try:
            return convert_sklearn(model=self.model_info.model, initial_types=initial_types, options=self.options)
        except NameError as name_error:
            # There may be a small amount of instances where a sklearn classifier does
            # not support zipmap as a default option (LinearSVC). This catches those errors
            if re.search("Option 'zipmap' not in", str(name_error), re.IGNORECASE):
                logger.info("Zipmap not supported for classifier")
                return convert_sklearn(model=self.model_info.model, initial_types=initial_types)
            raise name_error

    def convert_model(self, initial_types: List[Any]) -> ModelProto:
        """Converts sklearn model to ONNX ModelProto"""

        onnx_model = self._convert_sklearn(initial_types=initial_types)
        self.validate_model(onnx_model=onnx_model)
        return onnx_model

    @staticmethod
    def validate(model_type: str) -> bool:
        return model_type in SKLEARN_SUPPORTED_MODEL_TYPES


class LightGBMBoosterOnnxModel(ModelConverter):
    def convert_model(self, initial_types: List[Any]) -> ModelProto:
        """Converts sklearn model to ONNX ModelProto"""
        from onnxmltools import convert_lightgbm

        onnx_model = convert_lightgbm(model=self.model_info.model, initial_types=initial_types)
        self.validate_model(onnx_model=onnx_model)

        return onnx_model

    @staticmethod
    def validate(model_type: str) -> bool:
        return model_type in LIGHTGBM_SUPPORTED_MODEL_TYPES


class TensorflowKerasOnnxModel(ModelConverter):
    def _get_onnx_model_from_tuple(self, model: Any):
        if isinstance(model, tuple):
            return model[0]
        return model

    def convert_model(self, initial_types: List[Any]) -> ModelProto:
        """Converts a tensorflow keras model"""

        import tf2onnx

        onnx_model, _ = tf2onnx.convert.from_keras(self.model_info.model, initial_types, opset=13)
        self.validate_model(onnx_model=onnx_model)

        return onnx_model

    @staticmethod
    def validate(model_type: str) -> bool:
        return model_type in OnnxModelType.TF_KERAS


class PytorchArgBuilder:
    def __init__(
        self,
        input_data: Union[NDArray, Dict[str, NDArray]],
    ):
        self.input_data = input_data

    def _get_input_names(self) -> List[str]:
        if isinstance(self.input_data, dict):
            return list(self.input_data.keys())

        return ["predict"]

    def _get_output_names(self) -> List[str]:
        return ["output"]

    def get_args(self) -> ExtraOnnxArgs:
        input_names = self._get_input_names()
        output_names = self._get_output_names()

        return ExtraOnnxArgs(
            input_names=input_names,
            output_names=output_names,
        )


class PyTorchOnnxModel(ModelConverter):
    def __init__(self, model_info: ModelInfo):
        self.additional_args = self._get_additional_model_args(
            additional_onnx_args=model_info.additional_model_args,
            input_data=model_info.model_data.data,
        )
        model_info.additional_model_args = self.additional_args

        super().__init__(model_info=model_info)

    def _get_additional_model_args(
        self,
        input_data: Any,
        additional_onnx_args: Optional[ExtraOnnxArgs] = None,
    ) -> ExtraOnnxArgs:
        """Passes or creates ExtraOnnxArgs needed for Onnx model conversion"""

        if additional_onnx_args is None:
            return PytorchArgBuilder(input_data=input_data).get_args()
        return additional_onnx_args

    def _post_process_prediction(self, predictions: Any) -> NDArray:
        """Parse pytorch predictions"""

        if hasattr(predictions, "logits"):
            return predictions.logits.detach().numpy()
        if hasattr(predictions, "detach"):
            return predictions.detach().numpy()
        if hasattr(predictions, "last_hidden_state"):
            return predictions.last_hidden_state.detach().numpy()

        # for vision model
        if isinstance(predictions, OrderedDict):
            return predictions["out"].detach().numpy()

        return predictions.numpy()

    def _model_predict(self) -> NDArray:
        """Generate prediction for pytorch model using sample data"""

        torch_data = self._get_torch_data()

        if isinstance(torch_data, tuple):
            pred = self.model_info.model(*torch_data)

        elif isinstance(torch_data, dict):
            pred = self.model_info.model(**torch_data)

        else:
            pred = self.model_info.model(torch_data)

        return self._post_process_prediction(predictions=pred)

    def validate_model(self, onnx_model: ModelProto) -> None:
        """Validates an onnx model on sample data"""
        inputs = self.data_converter.convert_data()
        model_preds = self._model_predict()

        logger.info("Validating converted onnx model")
        sess = self._create_onnx_session(onnx_model=onnx_model)

        onnx_preds = sess.run(None, inputs)

        if not self._predictions_close(
            onnx_preds=onnx_preds,
            model_preds=model_preds,
        ):
            logger.error("Onnx prediction validation failed")
            raise ValueError("Model prediction validation failed")

        logger.info("Onnx model validated")

    def _get_torch_data(self) -> Any:
        import torch

        if isinstance(self.model_info.model_data.data, tuple):
            return tuple(
                torch.from_numpy(data) for data in self.model_info.model_data.data  # pylint: disable=no-member
            )

        if isinstance(self.model_info.model_data.data, dict):
            return {
                name: torch.from_numpy(data)  # pylint: disable=no-member
                for name, data in self.model_info.model_data.data.items()
            }

        return torch.from_numpy(self.model_info.model_data.data)  # pylint: disable=no-member

    def _get_onnx_model(self) -> ModelProto:
        """Converts Pytorch model into Onnx model through torch.onnx.export method"""

        import torch

        arg_data = self._get_torch_data()

        with tempfile.TemporaryDirectory() as tmp_dir:
            filename = f"{tmp_dir}/model.onnx"
            self.model_info.model.eval()  # force model into evaluation mode
            torch.onnx.export(
                model=self.model_info.model,
                args=arg_data,
                f=filename,
                **self.additional_args.model_dump(exclude={"options"}),
            )
            onnx.checker.check_model(filename)
            model = onnx.load(filename)

        return model

    def convert_model(self, initial_types: List[Any]) -> ModelProto:
        """Converts a tensorflow keras model"""

        onnx_model = self._get_onnx_model()
        self.validate_model(onnx_model=onnx_model)

        return onnx_model

    @staticmethod
    def validate(model_type: str) -> bool:
        return model_type in [
            OnnxModelType.PYTORCH,
            OnnxModelType.TRANSFORMER,
        ]


class OnnxModelConverter:
    def __init__(self, model_info: ModelInfo):
        """Instantiates a helper class to convert machine learning models and their input data
        to onnx format for interoperability.

        Args:
            model_info (ModelInfo): ModelInfo class containing model-specific information for Onnx conversion

        """
        self.model_info = model_info

    def convert_model(self) -> ModelReturn:
        converter = next(
            (
                converter
                for converter in ModelConverter.__subclasses__()
                if converter.validate(model_type=self.model_info.model_type)
            )
        )
        return converter(model_info=self.model_info).convert()<|MERGE_RESOLUTION|>--- conflicted
+++ resolved
@@ -15,11 +15,6 @@
 import numpy as np
 from google.protobuf.internal.containers import RepeatedCompositeFieldContainer
 from numpy.typing import NDArray
-<<<<<<< HEAD
-=======
-from onnx.onnx_ml_pb2 import ModelProto  # type: ignore
-from sklearn.base import BaseEstimator
->>>>>>> 403c1fb4
 
 from opsml.helpers.logging import ArtifactLogger
 from opsml.helpers.utils import OpsmlImportExceptions
