--- conflicted
+++ resolved
@@ -554,8 +554,6 @@
 ################################################################################
 
 
-<<<<<<< HEAD
-=======
 @pytest.fixture(scope="session")
 def load_transformer_example():
     import tensorflow as tf
@@ -584,7 +582,6 @@
     return loaded_model, data
 
 
->>>>>>> 6a42b83c
 @pytest.fixture(scope="function")
 def stacking_regressor():
     X = np.array([[1, 1], [1, 2], [2, 2], [2, 3]])
