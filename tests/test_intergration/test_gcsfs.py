from pathlib import Path

import pytest

from opsml.storage.client import GCSFSStorageClient


# gcs integration tests perform operation on test bucket that has a TTL of 1 day for all objects
@pytest.mark.integration
<<<<<<< HEAD
def test_gcsfs_integration(gcs_storage_client: GCSFSStorageClient, gcs_test_bucket: Path):
    lpath = Path("tests/assets/cats.jpg")
    rpath = gcs_test_bucket / "cats.jpg"

=======
def test_gcsfs_integration(tmp_path: Path, gcs_storage_client: GCSFSStorageClient, gcs_test_bucket: Path):
    lpath = Path("tests/assets/cats.jpg")
    rpath = gcs_test_bucket / "cats.jpg"

    get_lpath = Path(tmp_path / "tests/assets/empty.cats.jpg")
>>>>>>> fe4ad9ad
    try:
        # put file
        gcs_storage_client.put(lpath, rpath)

        # check file exists
        assert gcs_storage_client.exists(rpath)

<<<<<<< HEAD
        # list files
        files = gcs_storage_client.ls(gcs_test_bucket)
        assert len(files) >= 1
=======
        # deep tree
        rpath_nested = rpath.parent / "nested/really/deep/cats-2.jpg"
        gcs_storage_client.put(lpath, rpath_nested)

        # list files (not recursive)
        assert len(gcs_storage_client.ls(gcs_test_bucket)) >= 1
        assert len(gcs_storage_client.ls(rpath_nested.parent)) >= 1
        with pytest.raises(FileNotFoundError):
            assert len(gcs_storage_client.ls(gcs_test_bucket / "notthere")) == 0
>>>>>>> fe4ad9ad

        # find file
        assert gcs_storage_client.find(rpath) == [rpath.as_posix()]

        # get file
        get_lpath = Path("tests/assets/empty/cats.jpg")
        gcs_storage_client.get(rpath, get_lpath)
        assert get_lpath.exists()

<<<<<<< HEAD
        # remove local file
        os.remove(get_lpath.as_posix())

=======
>>>>>>> fe4ad9ad
        # check iterfile
        for f in gcs_storage_client.iterfile(rpath, 1000):
            _bytes = lpath.read_bytes()

        # remove file
        gcs_storage_client.rm(rpath)

        # assert file is removed
        assert not gcs_storage_client.exists(rpath)
    finally:
        if gcs_storage_client.exists(rpath):
<<<<<<< HEAD
            gcs_storage_client.rm(rpath)
=======
            gcs_storage_client.rm(rpath)
        get_lpath.unlink(missing_ok=True)
>>>>>>> fe4ad9ad
<|MERGE_RESOLUTION|>--- conflicted
+++ resolved
@@ -7,18 +7,11 @@
 
 # gcs integration tests perform operation on test bucket that has a TTL of 1 day for all objects
 @pytest.mark.integration
-<<<<<<< HEAD
-def test_gcsfs_integration(gcs_storage_client: GCSFSStorageClient, gcs_test_bucket: Path):
-    lpath = Path("tests/assets/cats.jpg")
-    rpath = gcs_test_bucket / "cats.jpg"
-
-=======
 def test_gcsfs_integration(tmp_path: Path, gcs_storage_client: GCSFSStorageClient, gcs_test_bucket: Path):
     lpath = Path("tests/assets/cats.jpg")
     rpath = gcs_test_bucket / "cats.jpg"
 
     get_lpath = Path(tmp_path / "tests/assets/empty.cats.jpg")
->>>>>>> fe4ad9ad
     try:
         # put file
         gcs_storage_client.put(lpath, rpath)
@@ -26,11 +19,6 @@
         # check file exists
         assert gcs_storage_client.exists(rpath)
 
-<<<<<<< HEAD
-        # list files
-        files = gcs_storage_client.ls(gcs_test_bucket)
-        assert len(files) >= 1
-=======
         # deep tree
         rpath_nested = rpath.parent / "nested/really/deep/cats-2.jpg"
         gcs_storage_client.put(lpath, rpath_nested)
@@ -40,7 +28,6 @@
         assert len(gcs_storage_client.ls(rpath_nested.parent)) >= 1
         with pytest.raises(FileNotFoundError):
             assert len(gcs_storage_client.ls(gcs_test_bucket / "notthere")) == 0
->>>>>>> fe4ad9ad
 
         # find file
         assert gcs_storage_client.find(rpath) == [rpath.as_posix()]
@@ -50,12 +37,6 @@
         gcs_storage_client.get(rpath, get_lpath)
         assert get_lpath.exists()
 
-<<<<<<< HEAD
-        # remove local file
-        os.remove(get_lpath.as_posix())
-
-=======
->>>>>>> fe4ad9ad
         # check iterfile
         for f in gcs_storage_client.iterfile(rpath, 1000):
             _bytes = lpath.read_bytes()
@@ -67,9 +48,5 @@
         assert not gcs_storage_client.exists(rpath)
     finally:
         if gcs_storage_client.exists(rpath):
-<<<<<<< HEAD
             gcs_storage_client.rm(rpath)
-=======
-            gcs_storage_client.rm(rpath)
-        get_lpath.unlink(missing_ok=True)
->>>>>>> fe4ad9ad
+        get_lpath.unlink(missing_ok=True)