--- conflicted
+++ resolved
@@ -42,13 +42,8 @@
             None
         """
 
-<<<<<<< HEAD
-        record = DataRegistryCard(**card.dict())
-        self.update_card_record(card=record.dict())
-=======
-        record = DataRegistryRecord(**card.model_dump())
+        record = DataRegistryCard(**card.model_dump())
         self.update_card_record(card=record.model_dump())
->>>>>>> 65103642
 
     @staticmethod
     def validate(registry_name: str):
