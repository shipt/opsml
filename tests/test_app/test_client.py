from typing import Dict, List, Tuple

import re
import uuid

import pandas as pd
import pytest
from pytest_lazyfixture import lazy_fixture
from starlette.testclient import TestClient
from sklearn import linear_model, pipeline
from numpy.typing import NDArray
from pydantic import ValidationError
from requests.auth import HTTPBasicAuth

<<<<<<< HEAD
from opsml.registry import DataCard, ModelCard, RunCard, PipelineCard, CardRegistry, CardRegistries, CardInfo
from opsml.app.routes.utils import list_team_name_info
=======
from opsml.registry import (
    DataCard,
    ModelCard,
    RunCard,
    PipelineCard,
    CardRegistry,
    CardRegistries,
    CardInfo,
    DataCardMetadata,
    ModelCardMetadata,
)
>>>>>>> aa720028
from opsml.helpers.request_helpers import ApiRoutes
from opsml.app.core import config
from tests.conftest import TODAY_YMD
from unittest.mock import patch, MagicMock


def test_app_settings(test_app: TestClient):
    """Test settings"""

    response = test_app.get(f"/opsml/{ApiRoutes.SETTINGS}")

    assert response.status_code == 200
    assert response.json()["proxy"] == True


def test_debug(test_app: TestClient):
    """Test debug path"""

    response = test_app.get("/opsml/debug")

    assert "tmp.db" in response.json()["url"]
    assert "mlruns" in response.json()["storage"]
    assert response.status_code == 200


def test_error(test_app: TestClient):
    """Test error path"""

    response = test_app.get("/opsml/error")

    assert response.status_code == 500


@pytest.mark.parametrize(
    "data_splits, test_data",
    [
        (lazy_fixture("test_split_array"), lazy_fixture("test_df")),
    ],
)
def test_register_data(
    api_registries: CardRegistries,
    test_data: Tuple[pd.DataFrame, NDArray],
    data_splits: List[Dict[str, str]],
):
    # create data card
    registry = api_registries.data

    data_card = DataCard(
        data=test_data,
        name="test_df",
        team="mlops",
        user_email="mlops.com",
        data_splits=data_splits,
    )

    registry.register_card(card=data_card)

    df = registry.list_cards(name=data_card.name, team=data_card.team, max_date=TODAY_YMD, as_dataframe=True)
    assert isinstance(df, pd.DataFrame)

    df = registry.list_cards(name=data_card.name, as_dataframe=True)
    assert isinstance(df, pd.DataFrame)

    df = registry.list_cards(as_dataframe=True)
    assert isinstance(df, pd.DataFrame)

    with pytest.raises(AttributeError):
        registry._registry.table_name = "no_table"


def test_list_teams(
    api_registries: CardRegistries,
):
    registry = api_registries.data
    teams = registry.list_teams()
    assert len(teams) == 1
    assert teams[0] == "mlops"


def test_list_card_names(
    api_registries: CardRegistries,
):
    # create data card
    registry = api_registries.data
    names = registry.list_card_names(team="mlops")
    assert len(names) == 1
    assert names[0] == "test-df"

    names = registry.list_card_names()
    assert len(names) == 1
    assert names[0] == "test-df"


def test_list_team_info(
    api_registries: CardRegistries,
):
    registry = api_registries.data
    info = list_team_name_info(registry=registry, team="mlops")
    assert info.names[0] == "test-df"
    assert info.teams[0] == "mlops"

    info = list_team_name_info(registry=registry)
    assert info.names[0] == "test-df"


def test_register_major_minor(api_registries: CardRegistries, test_array: NDArray):
    # create data card
    registry = api_registries.data

    data_card = DataCard(
        data=test_array,
        name="major_minor",
        team="mlops",
        user_email="mlops.com",
        version="3.1.1",
    )

    registry.register_card(card=data_card)

    data_card = DataCard(
        data=test_array,
        name="major_minor",
        team="mlops",
        user_email="mlops.com",
        version="3.1",
    )

    registry.register_card(card=data_card, version_type="patch")
    assert data_card.version == "3.1.2"

    data_card = DataCard(
        data=test_array,
        name="major_minor",
        team="mlops",
        user_email="mlops.com",
        version="3.1",
    )

    registry.register_card(card=data_card, version_type="minor")
    assert data_card.version == "3.2.0"


def test_semver_registry_list(api_registries: CardRegistries, test_array: NDArray):
    # create data card
    registry = api_registries.data

    data_card = DataCard(
        data=test_array,
        name="test_array",
        team="mlops",
        user_email="mlops.com",
    )

    registry.register_card(card=data_card)

    # version 2
    data_card = DataCard(
        data=test_array,
        name="test_array",
        team="mlops",
        user_email="mlops.com",
    )
    registry.register_card(card=data_card, version_type="major")

    for i in range(0, 12):
        data_card = DataCard(
            data=test_array,
            name="test_array",
            team="mlops",
            user_email="mlops.com",
        )
        registry.register_card(card=data_card)

    # should return 13 versions
    cards = registry.list_cards(
        name=data_card.name,
        team=data_card.team,
        version="2.*.*",
    )
    assert len(cards) == 13

    cards = registry.list_cards(
        name=data_card.name,
        team=data_card.team,
        version="^2.3.0",
    )
    assert len(cards) == 1

    cards = registry.list_cards(
        name=data_card.name,
        team=data_card.team,
        version="~2.3.0",
    )
    assert len(cards) == 1


def test_run_card(
    linear_regression: Tuple[linear_model.LinearRegression, pd.DataFrame],
    api_registries: CardRegistries,
):
    registry = api_registries.run

    run = RunCard(
        name="test_df",
        team="mlops",
        user_email="mlops.com",
        datacard_uids=["test_uid"],
    )
    run.log_metric("test_metric", 10)
    run.log_metrics({"test_metric2": 20})
    assert run.get_metric("test_metric").value == 10
    assert run.get_metric("test_metric2").value == 20
    # save artifacts
    model, _ = linear_regression
    run.log_artifact("reg_model", artifact=model)
    assert run.artifacts.get("reg_model").__class__.__name__ == "LinearRegression"
    registry.register_card(card=run)

    loaded_card = registry.load_card(uid=run.uid)
    assert loaded_card.uid == run.uid


def test_register_model(
    api_registries: CardRegistries,
    sklearn_pipeline: Tuple[pipeline.Pipeline, pd.DataFrame],
):
    model, data = sklearn_pipeline
    # create data card
    data_registry = api_registries.data

    data_card = DataCard(
        data=data,
        name="pipeline_data",
        team="mlops",
        user_email="mlops.com",
    )
    data_registry.register_card(card=data_card)

    model_card1 = ModelCard(
        trained_model=model,
        sample_input_data=data[0:1],
        name="pipeline_model",
        team="mlops",
        user_email="mlops.com",
        tags={"id": "model1"},
        datacard_uid=data_card.uid,
    )

    model_registry = api_registries.model
    model_registry.register_card(model_card1)

    loaded_card = model_registry.load_card(uid=model_card1.uid)
    loaded_card.load_trained_model()
    loaded_card.trained_model = model
    loaded_card.sample_input_data = data[0:1]

    assert getattr(loaded_card, "trained_model") is not None
    assert getattr(loaded_card, "sample_input_data") is not None

    model_card_custom = ModelCard(
        trained_model=model,
        sample_input_data=data[0:1],
        name="pipeline_model",
        team="mlops",
        user_email="mlops.com",
        datacard_uid=data_card.uid,
    )

    model_registry.register_card(card=model_card_custom)
    assert "pipeline-model" in model_card_custom.metadata.uris.trained_model_uri

    model_card2 = ModelCard(
        trained_model=model,
        sample_input_data=data[0:1],
        name="pipeline_model",
        team="mlops",
        user_email="mlops.com",
        datacard_uid=None,
    )

    with pytest.raises(ValueError):
        model_registry.register_card(card=model_card2)

    model_card3 = ModelCard(
        trained_model=model,
        sample_input_data=data[0:1],
        name="pipeline_model",
        team="mlops",
        user_email="mlops.com",
        datacard_uid="test_uid",
    )

    with pytest.raises(ValueError):
        model_registry.register_card(card=model_card3)

    with pytest.raises(ValidationError):
        model_card3 = ModelCard(
            trained_model=model,
            sample_input_data=None,
            name="pipeline_model",
            team="mlops",
            user_email="mlops.com",
            datacard_uid="test_uid",
        )

    # test card tags
    cards = model_registry.list_cards(
        name=model_card1.name,
        team=model_card1.team,
        tags=model_card1.tags,
    )

    assert cards[0]["tags"] == {"id": "model1"}

    # try registering model to different team
    model_card_dup = ModelCard(
        trained_model=model,
        sample_input_data=data[0:1],
        name="pipeline_model",
        team="new-team",
        user_email="mlops.com",
        datacard_uid=data_card.uid,
    )
    with pytest.raises(ValueError) as ve:
        model_registry.register_card(card=model_card_dup)
    assert ve.match("Failed to set version. Model name already exists for a different team")


@pytest.mark.parametrize("test_data", [lazy_fixture("test_df")])
def test_load_data_card(api_registries: CardRegistries, test_data: pd.DataFrame):
    data_name = "test_df"
    team = "mlops"
    user_email = "mlops.com"

    registry = api_registries.data

    data_split = [
        {"label": "train", "column": "year", "column_value": 2020},
        {"label": "test", "column": "year", "column_value": 2021},
    ]

    data_card = DataCard(
        data=test_data,
        name=data_name,
        team=team,
        user_email=user_email,
        data_splits=data_split,
        metadata=DataCardMetadata(additional_info={"input_metadata": 20}),
        dependent_vars=[200, "test"],
    )

    data_card.add_info(info={"added_metadata": 10})
    registry.register_card(card=data_card)
    loaded_data: DataCard = registry.load_card(name=data_name, version=data_card.version)

    loaded_data.load_data()

    assert int(loaded_data.metadata.additional_info["input_metadata"]) == 20
    assert int(loaded_data.metadata.additional_info["added_metadata"]) == 10
    assert isinstance(loaded_data.dependent_vars[0], int)
    assert isinstance(loaded_data.dependent_vars[1], str)
    assert bool(loaded_data)

    # update
    loaded_data.version = "1.2.0"
    registry.update_card(card=loaded_data)

    record = registry.query_value_from_card(uid=loaded_data.uid, columns=["version", "timestamp"])
    assert record["version"] == "1.2.0"

    # test assertion error
    with pytest.raises(ValueError):
        data_card = DataCard(
            name=data_name,
            team=team,
            user_email=user_email,
            data_splits=data_split,
            metadata=DataCardMetadata(additional_info={"input_metadata": 20}),
            dependent_vars=[200, "test"],
        )

    # load card again
    datacardv12: DataCard = registry.load_card(name=data_name, version="1.2.0")
    datacardv12.metadata.uris.data_uri = "fail"

    with pytest.raises(FileNotFoundError):
        datacardv12.load_data()


def test_pipeline_registry(api_registries: CardRegistry):
    pipeline_card = PipelineCard(
        name="test_df",
        team="mlops",
        user_email="mlops.com",
        pipeline_code_uri="test_pipe_uri",
    )
    for card_type in ["data", "run", "model"]:
        pipeline_card.add_card_uid(uid=uuid.uuid4().hex, card_type=card_type)

    # register
    registry = api_registries.pipeline
    registry.register_card(card=pipeline_card)
    loaded_card: PipelineCard = registry.load_card(uid=pipeline_card.uid)
    loaded_card.add_card_uid(uid="updated_uid", card_type="data")
    registry.update_card(card=loaded_card)
    df = registry.list_cards(uid=loaded_card.uid)
    values = registry.query_value_from_card(
        uid=loaded_card.uid,
        columns=["datacard_uids"],
    )
    assert bool(values["datacard_uids"])


def test_metadata_download_and_registration(
    test_app: TestClient,
    api_registries: CardRegistries,
    linear_regression: Tuple[linear_model.LinearRegression, pd.DataFrame],
):
    team = "mlops"
    user_email = "test@mlops.com"

    model, data = linear_regression

    data_registry = api_registries.data
    model_registry = api_registries.model

    data_card = DataCard(
        data=data,
        name="test_data",
        team=team,
        user_email=user_email,
    )

    data_registry.register_card(card=data_card)

    model_card = ModelCard(
        trained_model=model,
        sample_input_data=data[:1],
        name="test_model",
        team=team,
        user_email=user_email,
        datacard_uid=data_card.uid,
    )

    model_registry.register_card(model_card)

    response = test_app.post(
        url=f"opsml/{ApiRoutes.MODEL_METADATA}",
        json={"uid": model_card.uid},
    )
    assert response.status_code == 200

    model_def = response.json()

    assert model_def["model_name"] == model_card.name
    assert model_def["model_version"] == model_card.version

    # test register model (onnx)
    response = test_app.post(
        url=f"opsml/{ApiRoutes.REGISTER_MODEL}",
        json={"name": model_card.name, "version": model_card.version},
    )
    # NOTE: the *exact* model version sent must be returned in the URL.
    # Otherwise the hosting infrastructure will not know where to find the URL
    # as they do *not* use the response text, rather they assume the URL is in
    # the correct format.
    uri = response.json()
    assert re.search(rf"/model_registry/test-model/v{model_card.version}$", uri, re.IGNORECASE) is not None

    # test register model (native)
    response = test_app.post(
        url=f"opsml/{ApiRoutes.REGISTER_MODEL}",
        json={
            "name": model_card.name,
            "version": model_card.version,
            "onnx": "false",
        },
    )
    uri = response.json()
    assert re.search(rf"/model_registry/test-model/v{model_card.version}$", uri, re.IGNORECASE) is not None

    # test register model - latest patch given latest major.minor
    minor = model_card.version[0 : model_card.version.rindex(".")]
    response = test_app.post(
        url=f"opsml/{ApiRoutes.REGISTER_MODEL}",
        json={
            "name": model_card.name,
            "version": minor,
        },
    )

    uri = response.json()
    assert re.search(rf"/model_registry/test-model/v{minor}$", uri, re.IGNORECASE) is not None

    # test register model - latest minor / patch given major only
    major = model_card.version[0 : model_card.version.index(".")]
    response = test_app.post(
        url=f"opsml/{ApiRoutes.REGISTER_MODEL}",
        json={
            "name": model_card.name,
            "version": major,
        },
    )
    uri = response.json()
    assert re.search(rf"/model_registry/test-model/v{major}$", uri, re.IGNORECASE) is not None

    # test version fail - invalid name
    response = test_app.post(
        url=f"opsml/{ApiRoutes.REGISTER_MODEL}",
        json={
            "name": "non-exist",
            "version": model_card.version,
        },
    )

    msg = response.json()["detail"]
    assert response.status_code == 404
    assert "Model not found" == msg

    # test version fail (does not match regex)
    response = test_app.post(
        url=f"opsml/{ApiRoutes.REGISTER_MODEL}",
        json={
            "name": "non-exist",
            "version": "v1.0.0",  # version should *not* contain "v" - it must match the n.n.n pattern
        },
    )

    loc = response.json()["detail"][0]["loc"]  # "location" of pydantic failure
    assert response.status_code == 422
    assert "version" in loc

    # test model copy failure. This should result in a 500 - internal server
    # error. The model exists and is valid, but the internal copy failed.
    # Returning a 4xx (i.e., 404) is not the correct response.
    with patch(
        "opsml.registry.model.registrar.ModelRegistrar.is_registered",
        new_callable=MagicMock,
    ) as mock_registrar:
        mock_registrar.return_value = False
        response = test_app.post(
            url=f"opsml/{ApiRoutes.REGISTER_MODEL}",
            json={
                "name": model_card.name,
                "version": model_card.version,
            },
        )

        msg = response.json()["detail"]
        assert response.status_code == 500


def test_download_model_metadata_failure(test_app: TestClient):
    response = test_app.post(url=f"opsml/{ApiRoutes.MODEL_METADATA}", json={"name": "pip"})

    # should fail
    assert response.status_code == 404
    assert response.json()["detail"] == "Model not found"


def test_app_with_login(test_app_login: TestClient):
    """Test healthcheck with login"""

    response = test_app_login.get(
        "/opsml/healthcheck",
        auth=HTTPBasicAuth("test-user", "test-pass"),
    )

    assert response.status_code == 200


def test_model_metrics(
    test_app: TestClient,
    api_registries: CardRegistries,
    sklearn_pipeline: tuple[pipeline.Pipeline, pd.DataFrame],
) -> None:
    """ify that we can read artifacts / metrics / cards without making a run
    active."""

    model, data = sklearn_pipeline
    card_info = CardInfo(
        name="test_run",
        team="mlops",
        user_email="mlops.com",
    )

    runcard = RunCard(info=card_info)

    runcard.log_metric(key="m1", value=1.1)
    runcard.log_metric(key="mape", value=2, step=1)
    runcard.log_metric(key="mape", value=2, step=2)
    runcard.log_parameter(key="m1", value="apple")
    api_registries.run.register_card(runcard)

    #### Create DataCard
    datacard = DataCard(data=data, info=card_info)
    api_registries.data.register_card(datacard)

    #### Create ModelCard
    modelcard = ModelCard(
        trained_model=model,
        sample_input_data=data[0:1],
        info=card_info,
        datacard_uid=datacard.uid,
        metadata=ModelCardMetadata(runcard_uid=runcard.uid),
    )
    api_registries.model.register_card(modelcard)

    ### create second ModelCard
    #### Create ModelCard
    modelcard_2 = ModelCard(
        trained_model=model,
        sample_input_data=data[0:1],
        info=card_info,
        datacard_uid=datacard.uid,
        metadata=ModelCardMetadata(runcard_uid=runcard.uid),
    )
    api_registries.model.register_card(modelcard_2)

    response = test_app.post(url=f"/opsml/{ApiRoutes.MODEL_METRICS}", json={"uid": modelcard.uid})

    metrics = response.json()

    assert metrics["metrics"]["m1"][0]["value"] == 1.1

    response = test_app.post(
        url=f"/opsml/{ApiRoutes.MODEL_METRICS}",
        json={
            "name": modelcard.name,
            "team": modelcard.team,
        },
    )

    assert response.status_code == 500


def test_model_metric_failure(
    test_app: TestClient,
    api_registries: CardRegistries,
    sklearn_pipeline: Tuple[pipeline.Pipeline, pd.DataFrame],
):
    model, data = sklearn_pipeline
    card_info = CardInfo(
        name="test_run",
        team="mlops",
        user_email="mlops.com",
    )

    #### Create DataCard
    datacard = DataCard(data=data, info=card_info)
    api_registries.data.register_card(datacard)

    #### Create ModelCard
    modelcard = ModelCard(
        trained_model=model,
        sample_input_data=data[0:1],
        info=card_info,
        datacard_uid=datacard.uid,
    )
    api_registries.model.register_card(modelcard)

    response = test_app.post(url=f"/opsml/{ApiRoutes.MODEL_METRICS}", json={"uid": modelcard.uid})
    assert response.status_code == 500


def test_token_fail(
    api_registries: CardRegistries,
    monkeypatch: pytest.MonkeyPatch,
):
    monkeypatch.setattr(config.config, "PROD_TOKEN", "fail")

    run = RunCard(
        name="test_df",
        team="mlops",
        user_email="mlops.com",
        datacard_uids=["test_uid"],
    )

    with pytest.raises(
        ValueError,
        match="Cannot perform write operation on prod resource without token",
    ):
        api_registries.run.register_card(card=run)<|MERGE_RESOLUTION|>--- conflicted
+++ resolved
@@ -12,10 +12,6 @@
 from pydantic import ValidationError
 from requests.auth import HTTPBasicAuth
 
-<<<<<<< HEAD
-from opsml.registry import DataCard, ModelCard, RunCard, PipelineCard, CardRegistry, CardRegistries, CardInfo
-from opsml.app.routes.utils import list_team_name_info
-=======
 from opsml.registry import (
     DataCard,
     ModelCard,
@@ -27,7 +23,7 @@
     DataCardMetadata,
     ModelCardMetadata,
 )
->>>>>>> aa720028
+from opsml.app.routes.utils import list_team_name_info
 from opsml.helpers.request_helpers import ApiRoutes
 from opsml.app.core import config
 from tests.conftest import TODAY_YMD
