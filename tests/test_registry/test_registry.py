from typing import Dict, List, Tuple
import pandas as pd
import numpy as np
import polars as pl
from numpy.typing import NDArray
import pyarrow as pa
from os import path
import pytest
from pytest_lazyfixture import lazy_fixture
from opsml.registry.cards import (
    DataCard,
    RunCard,
    PipelineCard,
    ModelCard,
    DataSplit,
    DataCardMetadata,
    ModelCardMetadata,
    Description,
)
from opsml.registry.sql.registry import CardRegistry
from opsml.helpers.exceptions import VersionError
from sklearn import linear_model
from sklearn.pipeline import Pipeline
import uuid
from pydantic import ValidationError
from tests.conftest import FOURTEEN_DAYS_TS, FOURTEEN_DAYS_STR


@pytest.mark.parametrize(
    "data_splits, test_data",
    [
        (lazy_fixture("test_split_array"), lazy_fixture("test_array")),
        (lazy_fixture("test_split_array"), lazy_fixture("test_df")),
        (lazy_fixture("test_split_array"), lazy_fixture("test_arrow_table")),
        (lazy_fixture("test_polars_split"), lazy_fixture("test_polars_dataframe")),
    ],
)
def test_register_data(
    db_registries: Dict[str, CardRegistry],
    test_data: tuple[pd.DataFrame, NDArray, pa.Table],
    data_splits: List[Dict[str, str]],
):
    # create data card
    registry = db_registries["data"]

    data_card = DataCard(
        data=test_data,
        name="test_df",
        team="mlops",
        user_email="mlops.com",
        data_splits=data_splits,
    )

    splits = data_card.split_data()

    registry.register_card(card=data_card)

    df = registry.list_cards(name=data_card.name, team=data_card.team, as_dataframe=True)
    assert isinstance(df, pd.DataFrame)

    df = registry.list_cards(name=data_card.name, as_dataframe=True)
    assert isinstance(df, pd.DataFrame)

    df = registry.list_cards(as_dataframe=True)
    assert isinstance(df, pd.DataFrame)

    df = registry.list_cards(name=data_card.name, team=data_card.team, version="1.0.0", as_dataframe=True)
    assert df.shape[0] == 1

    data_card = DataCard(
        data=test_data,
        name="test_df",
        team="mlops",
        user_email="mlops.com",
        data_splits=data_splits,
    )
    registry.register_card(card=data_card)

    cards = registry.list_cards(
        name=data_card.name,
        team=data_card.team,
        version="^1",
        as_dataframe=False,
    )
    assert len(cards) == 1


def test_list_teams(db_registries: Dict[str, CardRegistry]):
    # create data card
    registry = db_registries["data"]
    teams = registry.list_teams()
    assert len(teams) == 1
    assert teams[0] == "mlops"


def test_list_card_names(db_registries: Dict[str, CardRegistry]):
    # create data card
    registry = db_registries["data"]
    names = registry.list_card_names(team="mlops")
    assert len(names) == 1
    assert names[0] == "test-df"

    names = registry.list_card_names()
    assert len(names) == 1
    assert names[0] == "test-df"


def test_datacard_sql_register(db_registries: Dict[str, CardRegistry]):
    # create data card
    registry = db_registries["data"]
    data_card = DataCard(
        name="test_sql",
        team="mlops",
        user_email="mlops.com",
        sql_logic={"test": "select * from test_table"},
        feature_descriptions={"test": "test_description"},
    )

    registry.register_card(card=data_card)
    loaded_card: DataCard = registry.load_card(uid=data_card.uid)
    assert loaded_card.sql_logic.get("test") is not None
    assert data_card.version == "1.0.0"


def test_datacard_major_minor_version(db_registries: Dict[str, CardRegistry]):
    # create data card
    registry = db_registries["data"]
    data_card = DataCard(
        name="major_minor",
        team="mlops",
        user_email="mlops.com",
        sql_logic={"test": "select * from test_table"},
        version="3.1.1",
    )

    registry.register_card(card=data_card)

    data_card = DataCard(
        name="major_minor",
        team="mlops",
        user_email="mlops.com",
        version="3.1",  # specifying major minor version
        sql_logic={"test": "select * from test_table"},
    )

    registry.register_card(card=data_card, version_type="patch")

    assert data_card.version == "3.1.2"

    # test initial partial registration
    data_card = DataCard(
        name="major_minor",
        team="mlops",
        user_email="mlops.com",
        version="4.1",  # specifying major minor version
        sql_logic={"test": "select * from test_table"},
    )

    registry.register_card(card=data_card, version_type="patch")
    assert data_card.version == "4.1.0"


def test_datacard_tags(db_registries: Dict[str, CardRegistry]):
    # create data card
    registry = db_registries["data"]
    data_card = DataCard(
        name="test_tags",
        team="mlops",
        user_email="mlops.com",
        sql_logic={"test": "select * from test_table"},
        metadata=DataCardMetadata(
            feature_descriptions={"test": "test_description"},
        ),
    )
    data_card.add_tag("test", "hello")

    registry.register_card(card=data_card)

    cards = registry.list_cards(
        name="test_tags",
        team="mlops",
        tags={"test": "hello"},
        as_dataframe=False,
    )

    assert cards[0]["tags"] == {"test": "hello"}

    data_card = registry.load_card(
        name="test_tags",
        tags={"test": "hello"},
    )

    assert data_card.tags == {"test": "hello"}


def test_datacard_sql_register_date(db_registries: Dict[str, CardRegistry]):
    # create data card at current time
    registry = db_registries["data"]
    data_card = DataCard(
        name="test_date",
        team="mlops",
        user_email="mlops.com",
        sql_logic={"test": "select * from test_table"},
    )

    registry.register_card(card=data_card)
    record = data_card.create_registry_record()

    # add card with a timestamp from 14 days ago
    record.timestamp = FOURTEEN_DAYS_TS
    registry._registry.update_card_record(record.model_dump())

    cards = registry.list_cards()
    assert len(cards) >= 1

    cards = registry.list_cards(max_date=FOURTEEN_DAYS_STR)
    assert len(cards) == 1


def test_datacard_sql_register_file(db_registries: Dict[str, CardRegistry]):
    # create data card
    registry = db_registries["data"]
    data_card = DataCard(
        name="test_file",
        team="mlops",
        user_email="mlops.com",
        sql_logic={"test": "test_sql.sql"},
    )

    registry.register_card(card=data_card)
    loaded_card = registry.load_card(uid=data_card.uid)
    assert loaded_card.sql_logic.get("test") == "SELECT ORDER_ID FROM TEST_TABLE limit 100"


def test_unique_name_fail(db_registries: Dict[str, CardRegistry]):
    # create data card
    registry = db_registries["data"]
    data_card = DataCard(
        name="test_name_fail",
        team="mlops",
        user_email="mlops.com",
        sql_logic={"test": "test_sql.sql"},
    )

    registry.register_card(card=data_card)

    # test registering card with same name and different team
    with pytest.raises(ValueError):
        data_card = DataCard(
            name="test_name_fail",
            team="fail_teams",
            user_email="mlops.com",
            sql_logic={"test": "test_sql.sql"},
        )

        registry.register_card(card=data_card)


def test_datacard_sql(db_registries: Dict[str, CardRegistry], test_array: NDArray):
    # create data card
    registry = db_registries["data"]
    data_card = DataCard(
        data=test_array,
        name="test_sql",
        team="mlops",
        user_email="mlops.com",
    )

    name = "test"
    query = "select * from test_table"
    data_card.add_sql(name=name, query=query)

    assert data_card.sql_logic[name] == query

    name = "test"
    filename = "test_sql.sql"
    data_card.add_sql(name=name, filename=filename)

    assert data_card.sql_logic[name] == "SELECT ORDER_ID FROM TEST_TABLE limit 100"

    ### Test add failure
    with pytest.raises(ValueError):
        data_card.add_sql(name="fail", filename="fail.sql")

    with pytest.raises(ValueError):
        data_card.add_sql(name="fail")

    ## Test instantiation
    data_card = DataCard(data=test_array, name="test_df", team="mlops", user_email="mlops.com", sql_logic={name: query})
    assert data_card.sql_logic[name] == query

    data_card = DataCard(
        data=test_array,
        name="test_sql",
        team="mlops",
        user_email="mlops.com",
        sql_logic={name: filename},
    )
    assert data_card.sql_logic[name] == "SELECT ORDER_ID FROM TEST_TABLE limit 100"

    ## Test instantiation failure
    with pytest.raises(ValueError):
        data_card = DataCard(
            data=test_array,
            name="test_sql",
            team="mlops",
            user_email="mlops.com",
            sql_logic={"fail": "fail.sql"},
        )


def test_semver_registry_list(db_registries: Dict[str, CardRegistry], test_array: NDArray):
    # create data card
    registry = db_registries["data"]

    # version 1
    for i in range(0, 5):
        data_card = DataCard(
            data=test_array,
            name="test_semver",
            team="mlops",
            user_email="mlops.com",
        )
        registry.register_card(card=data_card, version_type="patch")

    cards = registry.list_cards(
        name="test_semver",
        team="mlops",
        version="^1.0.0",
        as_dataframe=False,
    )

    assert len(cards) == 1
    assert cards[0]["version"] == "1.0.4"

    # version 2
    data_card = DataCard(
        data=test_array,
        name="test_semver",
        team="mlops",
        user_email="mlops.com",
    )
    registry.register_card(card=data_card, version_type="major")

    for i in range(0, 12):
        data_card = DataCard(
            data=test_array,
            name="test_semver",
            team="mlops",
            user_email="mlops.com",
        )
        registry.register_card(card=data_card)

    # should return 13 versions
    cards = registry.list_cards(
        name=data_card.name,
        team=data_card.team,
        version="2.*.*",
        as_dataframe=False,
    )
    assert len(cards) == 13

    cards = registry.list_cards(
        name=data_card.name,
        team=data_card.team,
        version="^2.0.0",
        as_dataframe=False,
    )
    cards[0]["version"] == "2.12.0"
    assert len(cards) == 1

    # pre-release
    data_card_pre = DataCard(
        data=test_array,
        name="test_semver",
        team="mlops",
        user_email="mlops.com",
        version="3.0.0-rc.1",
    )
    registry.register_card(card=data_card_pre)

    records = registry.list_cards(
        name=data_card.name,
        team=data_card.team,
        version="3.*.*",
        as_dataframe=False,
    )

    assert len(records) == 1

    data_card_pre.version = "3.0.0"
    registry.update_card(card=data_card_pre)

    # check update works
    records = registry.list_cards(
        name=data_card.name,
        team=data_card.team,
        version="3.*.*",
        as_dataframe=False,
    )

    assert records[0]["version"] == "3.0.0"

    with pytest.raises(VersionError):
        # try registering card where version already exists
        data_card = DataCard(
            data=test_array,
            name="test_semver",
            team="mlops",
            user_email="mlops.com",
            version="3.0.0-rc.1",  # cant create a release for a minor version that already exists
        )
        registry.register_card(card=data_card)

    with pytest.raises(ValueError):
        # try invalid semver
        data_card = DataCard(
            data=test_array,
            name="test_semver",
            team="mlops",
            user_email="mlops.com",
            version="3.0.0blah",
        )
        registry.register_card(card=data_card)

    # pre-release
    data_card_pre = DataCard(
        data=test_array,
        name="test_semver",
        team="mlops",
        user_email="mlops.com",
        version="3.0.1-rc.1",
    )
    registry.register_card(card=data_card_pre)

    # test patch semver sort
    for i in range(0, 5):
        data_card = DataCard(
            data=test_array,
            name="patch",
            team="mlops",
            user_email="mlops.com",
        )
        registry.register_card(card=data_card, version_type="patch")

    cards = registry.list_cards(
        name="patch",
        team="mlops",
        version="^1.0.0",
        as_dataframe=False,
    )

    assert cards[0]["version"] == "1.0.4"


def test_runcard(
    linear_regression: linear_model.LinearRegression,
    db_registries: Dict[str, CardRegistry],
):
    registry: CardRegistry = db_registries["run"]
    run = RunCard(
        name="test_run",
        team="mlops",
        user_email="mlops.com",
        datacard_uids=["test_uid"],
    )
    run.log_metric("test_metric", 10)
    run.log_metrics({"test_metric2": 20})
    assert run.get_metric("test_metric").value == 10
    assert run.get_metric("test_metric2").value == 20

    # save artifacts
    model, _ = linear_regression
    run.log_artifact("reg_model", artifact=model)
    assert run.artifacts.get("reg_model").__class__.__name__ == "LinearRegression"
    registry.register_card(card=run)
    loaded_card = registry.load_card(uid=run.uid)
    assert loaded_card.uid == run.uid
    assert loaded_card.get_metric("test_metric").value == 10
    assert loaded_card.get_metric("test_metric2").value == 20

    with pytest.raises(ValueError):
        loaded_card.get_metric("test")

    with pytest.raises(ValueError):
        loaded_card.get_parameter("test")

    # metrics take floats, ints
    with pytest.raises(ValueError):
        loaded_card.log_metric("test_fail", "10")

    # params take floats, ints, str
    with pytest.raises(ValueError):
        loaded_card.log_parameter("test_fail", model)

    # test updating
    loaded_card.log_metric("updated_metric", 20)
    registry.update_card(card=loaded_card)

    # should be same runid
    loaded_card = registry.load_card(uid=run.uid)
    assert loaded_card.get_metric("updated_metric").value == 20
    assert loaded_card.runcard_uri == run.runcard_uri


def test_local_model_registry_to_onnx(
    db_registries: Dict[str, CardRegistry],
    sklearn_pipeline: Pipeline,
):
    # create data card
    data_registry: CardRegistry = db_registries["data"]
    model, data = sklearn_pipeline
    data_card = DataCard(
        data=data,
        name="pipeline_data",
        team="mlops",
        user_email="mlops.com",
    )
    data_registry.register_card(card=data_card)

    model_card = ModelCard(
        trained_model=model,
        sample_input_data=data[0:1],
        name="pipeline_model",
        team="mlops",
        user_email="mlops.com",
        datacard_uid=data_card.uid,
        to_onnx=True,
    )

    model_registry: CardRegistry = db_registries["model"]
    model_registry.register_card(card=model_card)

    loaded_card = model_registry.load_card(uid=model_card.uid)
    assert loaded_card.metadata.uris.model_metadata_uri is not None


def test_local_model_registry_no_onnx(
    db_registries: Dict[str, CardRegistry],
    sklearn_pipeline: Pipeline,
):
    # create data card
    data_registry: CardRegistry = db_registries["data"]
    model, data = sklearn_pipeline
    data_card = DataCard(
        data=data,
        name="pipeline_data",
        team="mlops",
        user_email="mlops.com",
    )
    data_registry.register_card(card=data_card)

    model_card = ModelCard(
        trained_model=model,
        sample_input_data=data[0:1],
        name="pipeline_model",
        team="mlops",
        user_email="mlops.com",
        datacard_uid=data_card.uid,
        to_onnx=False,
    )

    model_registry: CardRegistry = db_registries["model"]
    model_registry.register_card(card=model_card)

    loaded_card = model_registry.load_card(uid=model_card.uid)
    assert loaded_card.metadata.uris.model_metadata_uri is not None


def test_local_model_registry(
    db_registries: Dict[str, CardRegistry],
    sklearn_pipeline: Pipeline,
):
    # create data card
    data_registry: CardRegistry = db_registries["data"]
    model, data = sklearn_pipeline
    data_card = DataCard(
        data=data,
        name="pipeline_data",
        team="mlops",
        user_email="mlops.com",
    )
    data_registry.register_card(card=data_card)

    model_card = ModelCard(
        trained_model=model,
        sample_input_data=data[0:1],
        name="pipeline_model",
        team="mlops",
        user_email="mlops.com",
        datacard_uid=data_card.uid,
    )

    with pytest.raises(ValueError):
        model_card.model_data_schema

    with pytest.raises(ValueError):
        model_card.input_data_schema

    with pytest.raises(ValueError):
        model_card.load_onnx_model_definition()

    with pytest.raises(ValueError):
        model_card.load_trained_model()

    model_registry: CardRegistry = db_registries["model"]
    model_registry.register_card(model_card)

    assert path.exists(model_card.metadata.uris.model_metadata_uri)
    assert path.exists(model_card.metadata.uris.trained_model_uri)
    assert path.exists(model_card.metadata.uris.sample_data_uri)

    loaded_card: ModelCard = model_registry.load_card(uid=model_card.uid)

    assert loaded_card != model_card
    assert loaded_card.metadata.onnx_model_def is None
    assert loaded_card.trained_model is None
    assert loaded_card.sample_input_data is None

    loaded_card.load_onnx_model_definition()
    loaded_card.load_trained_model()

    assert loaded_card.trained_model is not None
    assert loaded_card.sample_input_data is not None
    assert loaded_card.metadata.onnx_model_def is not None


def test_register_model(
    db_registries: Dict[str, CardRegistry],
    sklearn_pipeline: Pipeline,
):
    model, data = sklearn_pipeline

    # create data card
    data_registry: CardRegistry = db_registries["data"]

    data_card = DataCard(
        data=data,
        name="pipeline_data",
        team="mlops",
        user_email="mlops.com",
    )
    data_registry.register_card(card=data_card)

    model_card1 = ModelCard(
        trained_model=model,
        sample_input_data=data[0:1],
        name="pipeline_model",
        team="mlops",
        user_email="mlops.com",
        datacard_uid=data_card.uid,
<<<<<<< HEAD
        metadata=ModelCardMetadata(description={"summary": "test description"}),
=======
        metadata=ModelCardMetadata(
            description=Description(summary="test description"),
        ),
>>>>>>> f8df6fee
    )

    model_registry: CardRegistry = db_registries["model"]
    model_registry.register_card(model_card1)

    loaded_card = model_registry.load_card(uid=model_card1.uid)
    loaded_card.load_trained_model()

    loaded_card.trained_model = model
    loaded_card.sample_input_data = data[0:1]

    assert getattr(loaded_card, "trained_model") is not None
    assert getattr(loaded_card, "sample_input_data") is not None
    assert loaded_card.metadata.description.summary == "test description"

    model_card_custom = ModelCard(
        trained_model=model,
        sample_input_data=data[0:1],
        name="pipeline_model",
        team="mlops",
        user_email="mlops.com",
        datacard_uid=data_card.uid,
    )

    model_registry.register_card(card=model_card_custom)

    model_card2 = ModelCard(
        trained_model=model,
        sample_input_data=data[0:1],
        name="pipeline_model",
        team="mlops",
        user_email="mlops.com",
        datacard_uid=None,
    )

    with pytest.raises(ValueError):
        model_registry.register_card(card=model_card2)

    model_card3 = ModelCard(
        trained_model=model,
        sample_input_data=data[0:1],
        name="pipeline_model",
        team="mlops",
        user_email="mlops.com",
        datacard_uid="test_uid",
    )

    with pytest.raises(ValueError):
        model_registry.register_card(card=model_card3)

    with pytest.raises(ValidationError):
        model_card3 = ModelCard(
            trained_model=model,
            sample_input_data=None,
            name="pipeline_model",
            team="mlops",
            user_email="mlops.com",
            datacard_uid="test_uid",
        )

    # test pre-release model
    model_card_pre = ModelCard(
        trained_model=model,
        sample_input_data=data[0:1],
        name="pipeline_model",
        team="mlops",
        user_email="mlops.com",
        datacard_uid=data_card.uid,
        version="3.1.0-rc.1",
    )

    model_registry.register_card(card=model_card_pre)
    cards = model_registry.list_cards(uid=model_card_pre.uid, as_dataframe=False)

    assert cards[0]["version"] == "3.1.0-rc.1"

    model_card_pre.version = "3.1.0"
    model_registry.update_card(card=model_card_pre)
    cards = model_registry.list_cards(uid=model_card_pre.uid, as_dataframe=False)

    assert cards[0]["version"] == "3.1.0"


@pytest.mark.parametrize("test_data", [lazy_fixture("test_df")])
def test_load_data_card(db_registries: Dict[str, CardRegistry], test_data: pd.DataFrame):
    data_name = "test_df"
    team = "mlops"
    user_email = "mlops.com"

    registry: CardRegistry = db_registries["data"]

    data_split = [
        DataSplit(label="train", column_name="year", column_value=2020),
        DataSplit(label="train", column_name="year", column_value=2021),
    ]

    data_card = DataCard(
        data=test_data,
        name=data_name,
        team=team,
        user_email=user_email,
        data_splits=data_split,
        metadata=DataCardMetadata(
            additional_info={"input_metadata": 20},
<<<<<<< HEAD
            description={"summary": "test description"},
=======
            description=Description(summary="test description"),
>>>>>>> f8df6fee
        ),
        dependent_vars=[200, "test"],
        sql_logic={"test": "SELECT * FROM TEST_TABLE"},
    )

    data_card.add_info(info={"added_metadata": 10})
    registry.register_card(card=data_card)

    loaded_data: DataCard = registry.load_card(name=data_name, version=data_card.version)

    loaded_data.load_data()

    assert int(loaded_data.metadata.additional_info["input_metadata"]) == 20
    assert int(loaded_data.metadata.additional_info["added_metadata"]) == 10
    assert loaded_data.metadata.description.summary == "test description"
    assert isinstance(loaded_data.dependent_vars[0], int)
    assert isinstance(loaded_data.dependent_vars[1], str)
    assert bool(loaded_data)
    assert loaded_data.sql_logic["test"] == "SELECT * FROM TEST_TABLE"

    assert loaded_data.data_splits == data_split

    # update
    loaded_data.version = "1.2.0"
    registry.update_card(card=loaded_data)

    record = registry.query_value_from_card(uid=loaded_data.uid, columns=["version", "timestamp"])
    assert record["version"] == "1.2.0"


def test_datacard_failure():
    data_name = "test_df"
    team = "mlops"
    user_email = "mlops.com"

    data_split = [
        DataSplit(label="train", column_name="year", column_value=2020),
        DataSplit(label="train", column_name="year", column_value=2021),
    ]

    # should fail: data nor sql are provided
    with pytest.raises(ValueError) as ve:
        data_card = DataCard(
            name=data_name,
            team=team,
            user_email=user_email,
            data_splits=data_split,
            metadata=DataCardMetadata(additional_info={"input_metadata": 20}),
            dependent_vars=[200, "test"],
        )
    assert ve.match("Data or sql logic must be supplied when no data_uri")


def test_pipeline_registry(db_registries: Dict[str, CardRegistry]):
    pipeline_card = PipelineCard(
        name="test_df",
        team="mlops",
        user_email="mlops.com",
        pipeline_code_uri="test_pipe_uri",
    )
    for card_type in ["data", "run", "model"]:
        pipeline_card.add_card_uid(uid=uuid.uuid4().hex, card_type=card_type)

    # register
    registry: CardRegistry = db_registries["pipeline"]
    registry.register_card(card=pipeline_card)
    loaded_card: PipelineCard = registry.load_card(uid=pipeline_card.uid)
    loaded_card.add_card_uid(uid="updated_uid", card_type="data")
    registry.update_card(card=loaded_card)
    cards = registry.list_cards(uid=loaded_card.uid)
    values = registry.query_value_from_card(
        uid=loaded_card.uid,
        columns=["datacard_uids"],
    )
    assert bool(values["datacard_uids"])

    with pytest.raises(ValueError) as ve:
        registry.delete_card(card=loaded_card)
    assert ve.match("PipelineCardRegistry does not support delete_card")


def test_full_pipeline_with_loading(
    db_registries: Dict[str, CardRegistry],
    linear_regression: linear_model.LinearRegression,
):
    team = "mlops"
    user_email = "mlops.com"
    pipeline_code_uri = "test_pipe_uri"
    data_registry: CardRegistry = db_registries["data"]
    model_registry: CardRegistry = db_registries["model"]
    experiment_registry: CardRegistry = db_registries["run"]
    pipeline_registry: CardRegistry = db_registries["pipeline"]
    model, data = linear_regression

    #### Create DataCard
    data_card = DataCard(
        data=data,
        name="test_data",
        team=team,
        user_email=user_email,
    )

    data_registry.register_card(card=data_card)
    ###### ModelCard
    model_card = ModelCard(
        trained_model=model,
        sample_input_data=data[:1],
        name="test_model",
        team=team,
        user_email=user_email,
        datacard_uid=data_card.uid,
    )

    model_registry.register_card(model_card)

    ##### RunCard
    exp_card = RunCard(
        name="test_experiment",
        team=team,
        user_email=user_email,
        datacard_uids=[data_card.uid],
        modelcard_uids=[model_card.uid],
    )
    exp_card.log_metric("test_metric", 10)
    experiment_registry.register_card(card=exp_card)

    #### PipelineCard
    pipeline_card = PipelineCard(
        name="test_pipeline",
        team=team,
        user_email=user_email,
        pipeline_code_uri=pipeline_code_uri,
        datacard_uids=[data_card.uid],
        modelcard_uids=[model_card.uid],
        runcard_uids=[exp_card.uid],
    )
    pipeline_registry.register_card(card=pipeline_card)


def test_model_registry_with_polars(
    db_registries: Dict[str, CardRegistry],
    linear_regression_polars: Tuple[pl.DataFrame, linear_model.LinearRegression],
):
    # create data card
    data_registry: CardRegistry = db_registries["data"]
    model, data = linear_regression_polars
    data_card = DataCard(
        data=data,
        name="polars_data",
        team="mlops",
        user_email="mlops.com",
    )
    data_registry.register_card(card=data_card)

    model_card = ModelCard(
        trained_model=model,
        sample_input_data=data[0:1],
        name="polars_model",
        team="mlops",
        user_email="mlops.com",
        datacard_uid=data_card.uid,
        to_onnx=True,
    )

    model_registry: CardRegistry = db_registries["model"]
    model_registry.register_card(card=model_card)

    loaded_card = model_registry.load_card(uid=model_card.uid)
    assert loaded_card.metadata.uris.model_metadata_uri is not None


def test_pandas_dtypes(db_registries: Dict[str, CardRegistry], drift_dataframe):
    registry = db_registries["data"]
    data, y, _, _ = drift_dataframe

    data["col_11"] = y
    data["eval_flg"] = np.where(data["col_11"] <= 5, 1, 0)
    data["col_11"] = data["col_11"].astype("category")

    datacard = DataCard(
        name="pandas_dtype",
        team="mlops",
        user_email="mlops.com",
        data=data,
        data_splits=[
            DataSplit(label="train", column_value=0, column_name="eval_flg"),
            DataSplit(label="test", column_value=1, column_name="eval_flg"),
        ],
    )
    registry.register_card(card=datacard, version_type="patch")
    datacard = registry.load_card(uid=datacard.uid)
    datacard.load_data()

    splits = datacard.split_data()
    assert splits.train.X.dtypes["col_11"] == "category"
    assert splits.test.X.dtypes["col_11"] == "category"


def test_polars_dtypes(db_registries: Dict[str, CardRegistry], iris_data_polars):
    registry = db_registries["data"]
    data = iris_data_polars

    data = data.with_columns(
        [
            pl.when(pl.col("target") <= 1).then(pl.lit(1)).otherwise(pl.lit(0)).alias("eval_flg"),
            pl.when(pl.col("target") <= 1).then(pl.lit("a")).otherwise(pl.lit("b")).alias("test_cat"),
        ]
    )
    data = data.with_columns(pl.col("test_cat").cast(pl.Categorical))
    orig_schema = data.schema

    datacard = DataCard(
        name="pandas_dtype",
        team="mlops",
        user_email="mlops.com",
        data=data,
        data_splits=[
            DataSplit(label="train", column_value=0, column_name="eval_flg"),
            DataSplit(label="test", column_value=1, column_name="eval_flg"),
        ],
    )
    registry.register_card(card=datacard, version_type="patch")
    datacard = registry.load_card(uid=datacard.uid)
    datacard.load_data()

    splits = datacard.split_data()
    assert splits.train.X.schema["test_cat"] == orig_schema["test_cat"]
    assert splits.test.X.schema["test_cat"] == orig_schema["test_cat"]


def test_datacard_major_minor_version(db_registries: Dict[str, CardRegistry]):
    # create data card
    registry = db_registries["data"]
    data_card = DataCard(
        name="major_minor",
        team="mlops",
        user_email="mlops.com",
        sql_logic={"test": "select * from test_table"},
        version="3.1.1",
    )

    registry.register_card(card=data_card)

    data_card = DataCard(
        name="major_minor",
        team="mlops",
        user_email="mlops.com",
        version="3.1",  # specifying major minor version
        sql_logic={"test": "select * from test_table"},
    )

    registry.register_card(card=data_card, version_type="patch")
    assert data_card.version == "3.1.2"

    data_card = DataCard(
        name="major_minor",
        team="mlops",
        user_email="mlops.com",
        version="3",  # specifying major with minor bump
        sql_logic={"test": "select * from test_table"},
    )

    registry.register_card(card=data_card, version_type="minor")
    assert data_card.version == "3.2.0"

    data_card = DataCard(
        name="major_minor",
        team="mlops",
        user_email="mlops.com",
        version="3",  # specifying major with patch bump
        sql_logic={"test": "select * from test_table"},
    )

    registry.register_card(card=data_card, version_type="patch")
    assert data_card.version == "3.2.1"

    data_card = DataCard(
        name="major_minor",
        team="mlops",
        user_email="mlops.com",
        version="3.2",  # specifying major minor with minor bump.
        sql_logic={"test": "select * from test_table"},
    )

    registry.register_card(card=data_card, version_type="minor")
    assert data_card.version == "3.3.0"

    data_card = DataCard(
        name="major_minor",
        team="mlops",
        user_email="mlops.com",
        version="3.2",  # specifying major minor with minor bump.
        sql_logic={"test": "select * from test_table"},
    )

    # This should rarely happen, but should work (3.3.0 already exists, should increment to 3.4.0)
    registry.register_card(card=data_card, version_type="minor")
    assert data_card.version == "3.4.0"

    # test initial partial registration
    data_card = DataCard(
        name="major_minor",
        team="mlops",
        user_email="mlops.com",
        version="4.1",  # specifying major minor version
        sql_logic={"test": "select * from test_table"},
    )

    registry.register_card(card=data_card, version_type="patch")
    assert data_card.version == "4.1.0"<|MERGE_RESOLUTION|>--- conflicted
+++ resolved
@@ -649,13 +649,9 @@
         team="mlops",
         user_email="mlops.com",
         datacard_uid=data_card.uid,
-<<<<<<< HEAD
-        metadata=ModelCardMetadata(description={"summary": "test description"}),
-=======
         metadata=ModelCardMetadata(
             description=Description(summary="test description"),
         ),
->>>>>>> f8df6fee
     )
 
     model_registry: CardRegistry = db_registries["model"]
@@ -760,11 +756,7 @@
         data_splits=data_split,
         metadata=DataCardMetadata(
             additional_info={"input_metadata": 20},
-<<<<<<< HEAD
-            description={"summary": "test description"},
-=======
             description=Description(summary="test description"),
->>>>>>> f8df6fee
         ),
         dependent_vars=[200, "test"],
         sql_logic={"test": "SELECT * FROM TEST_TABLE"},
