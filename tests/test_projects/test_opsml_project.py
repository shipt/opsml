--- conflicted
+++ resolved
@@ -154,28 +154,14 @@
     with pytest.raises(ValueError) as ve:
         db_registries.project.delete_card(data_card)
     ve.match("ProjectCardRegistry does not support delete_card")
-<<<<<<< HEAD
-    
-    # test loading multiple metrics
-    
+
     metrics = runcard._registry.get_metric(run_uid=info.run_id, name=["m1", "m2"])
     assert len(metrics) == 2
-    
-=======
-
-    metrics = runcard._registry.get_metric(run_uid=info.run_id, name=["m1", "m2"])
-    assert len(metrics) == 2
-
->>>>>>> 9bb58fd5
+
     metrics = runcard._registry.get_metric(run_uid=info.run_id, name=["m1", "m2"], names_only=True)
     assert len(metrics) == 2
     for m in metrics:
         assert m in ["m1", "m2"]
-<<<<<<< HEAD
-  
-=======
-
->>>>>>> 9bb58fd5
 
 def test_opsml_continue_run(db_registries: CardRegistries) -> None:
     """Verify a run con be continued"""
