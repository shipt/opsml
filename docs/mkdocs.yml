site_name: OpsML

theme:
  name: material
  icon:
    repo: fontawesome/brands/github
  palette:
    - media: "(prefers-color-scheme: light)"
      primary: stylesheets/extra.css
      accent: stylesheets/extra.css
      toggle:
        icon: material/weather-night
        name: dark mode
    - media: "(prefers-color-scheme: dark)"
      scheme: slate
      primary: stylesheets/extra.css
      accent: stylesheets/extra.css
      toggle:
        icon: material/weather-sunny
        name: light mode

  features:
    - navigation.sections
    - toc.follow
    - navigation.top
  font:
    text: Roboto
    code: Roboto Mono
  logo: 'images/gear.png'

repo_name: opsml
repo_url: https://github.com/shipt/opsml
edit_uri: edit/main/docs/



nav:
  - Overview: 'index.md'
  - Installation: 'installation.md'
  - Quickstart: 'quickstart.md'
  - Cards:
      - 'cards/overview.md'
      - 'cards/versioning.md'
      - DataCard:
        - 'cards/datacard.md'
        - 'cards/data_profile.md'
        - 'cards/data_splits.md'
        - 'cards/image_dataset.md'
      - ModelCard:
        - 'cards/modelcard.md'
        - 'cards/challenger.md'
        - 'cards/model_metadata.md'
        - 'cards/onnx.md'
      - 'cards/runcard.md'
<<<<<<< HEAD
      - 'cards/auditcard.md'
  - Server:
      - Setup: 'server/overview.md'
=======
>>>>>>> 01304aae
  - CLI:
      - Overview: 'cli/overview.md'
  - FAQ:
      - Common Questions: 'faq/common_questions.md'
  - Engineering:
      - Ownership: 'engineering/ownership.md'
      - Server: 'engineering/server.md'
      - How It Works: 'engineering/how-it-works.md'
  - Contributing:
      - Contributing: 'faq/contributing.md'
  - RoadMap:
      - RoadMap: 'roadmap/roadmap.md'
 
markdown_extensions:
  - tables
  - toc:
      permalink: true
      title: Page contents
  - admonition
  - pymdownx.highlight
  - pymdownx.extra
  - pymdownx.snippets
  - def_list
  - pymdownx.tasklist:
      custom_checkbox: true

  - pymdownx.superfences:
      custom_fences:
      - name: mermaid
        class: mermaid
        format: !!python/name:pymdownx.superfences.fence_code_format ''
  - pymdownx.emoji:
      emoji_index: !!python/name:materialx.emoji.twemoji 
      emoji_generator: !!python/name:materialx.emoji.to_svg

plugins:
  - search
  - mkdocstrings

extra_css:
- css/custom.css
- stylesheets/extra.css
- css/termynal.css
extra_javascript:
- js/termynal.js
- js/custom.js<|MERGE_RESOLUTION|>--- conflicted
+++ resolved
@@ -52,12 +52,7 @@
         - 'cards/model_metadata.md'
         - 'cards/onnx.md'
       - 'cards/runcard.md'
-<<<<<<< HEAD
       - 'cards/auditcard.md'
-  - Server:
-      - Setup: 'server/overview.md'
-=======
->>>>>>> 01304aae
   - CLI:
       - Overview: 'cli/overview.md'
   - FAQ:
