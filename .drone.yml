kind: pipeline
name: test-and-build
type: docker

workspace:
  base: /usr/src/py39
  path: ${DRONE_REPO_NAME}

trigger:
  event:
    - pull_request
<<<<<<< HEAD

=======
  
>>>>>>> f4aef122
steps:
  - name: py39
    image: harbor.shipttech.com/apps/pyopsml/python:py3.9.16_poetry_1.3.2
    commands:
      - poetry install --all-extras --with dev
      - make test.unit
    environment:
      POETRY_HTTP_BASIC_SHIPT_RESOLVE_USERNAME:
        from_secret: ARTIFACTORY_PYPI_USERNAME
      POETRY_HTTP_BASIC_SHIPT_RESOLVE_PASSWORD:
        from_secret: ARTIFACTORY_PYPI_PASSWORD

  - name: py310
    image: harbor.shipttech.com/apps/pyopsml/python:py3.10.10_poetry_1.3.2
    commands:
      - poetry install --all-extras --with dev
      - make test.unit
    environment:
      POETRY_HTTP_BASIC_SHIPT_RESOLVE_USERNAME:
        from_secret: ARTIFACTORY_PYPI_USERNAME
      POETRY_HTTP_BASIC_SHIPT_RESOLVE_PASSWORD:
        from_secret: ARTIFACTORY_PYPI_PASSWORD
    # depends_on:
    #   - py39

  - name: quality-checks
    image: harbor.shipttech.com/apps/pyopsml/python:py3.9.16_poetry_1.3.2
    commands:
      - make setup.project
      - make lints.ci
    environment:
      POETRY_HTTP_BASIC_SHIPT_RESOLVE_USERNAME:
        from_secret: ARTIFACTORY_PYPI_USERNAME
      POETRY_HTTP_BASIC_SHIPT_RESOLVE_PASSWORD:
        from_secret: ARTIFACTORY_PYPI_PASSWORD

  - name: code-analysis
    image: plugins/sonarqube-drone-plugin
    environment:
      POETRY_HTTP_BASIC_SHIPT_RESOLVE_USERNAME:
        from_secret: ARTIFACTORY_PYPI_USERNAME
      POETRY_HTTP_BASIC_SHIPT_RESOLVE_PASSWORD:
        from_secret: ARTIFACTORY_PYPI_PASSWORD
      SONAR_HOST:
        from_secret: SONAR_HOST
      SONAR_TOKEN:
        from_secret: SONAR_TOKEN
    depends_on:
      - py39
      - py310
      - quality-checks

---
name: publish-release
kind: pipeline
type: docker

trigger:
  event:
    - tag
    - push
  branch:
    - main
steps:
  - name: py39
    when:
      event:
        - push
    image: harbor.shipttech.com/apps/pyopsml/python:py3.9.16_poetry_1.3.2
    commands:
      - poetry install --all-extras --with dev
      - make test.unit
    environment:
      POETRY_HTTP_BASIC_SHIPT_RESOLVE_USERNAME:
        from_secret: ARTIFACTORY_PYPI_USERNAME
      POETRY_HTTP_BASIC_SHIPT_RESOLVE_PASSWORD:
        from_secret: ARTIFACTORY_PYPI_PASSWORD

  - name: quality-checks
    when:
      event:
        - push
    image: harbor.shipttech.com/apps/pyopsml/python:py3.9.16_poetry_1.3.2
    commands:
      - make setup.project
      - make lints.ci
    environment:
      POETRY_HTTP_BASIC_SHIPT_RESOLVE_USERNAME:
        from_secret: ARTIFACTORY_PYPI_USERNAME
      POETRY_HTTP_BASIC_SHIPT_RESOLVE_PASSWORD:
        from_secret: ARTIFACTORY_PYPI_PASSWORD

  - name: code-analysis
    when:
      event:
        - push
    image: plugins/sonarqube-drone-plugin
    environment:
      POETRY_HTTP_BASIC_SHIPT_RESOLVE_USERNAME:
        from_secret: ARTIFACTORY_PYPI_USERNAME
      POETRY_HTTP_BASIC_SHIPT_RESOLVE_PASSWORD:
        from_secret: ARTIFACTORY_PYPI_PASSWORD
      SONAR_HOST:
        from_secret: SONAR_HOST
      SONAR_TOKEN:
        from_secret: SONAR_TOKEN
    depends_on:
      - py39
      - quality-checks

  - name: publish-release-candidate
    when:
      event:
        - push
    image: harbor.shipttech.com/apps/pyopsml/python:py3.9.16_poetry_1.3.2
    environment:
      POETRY_HTTP_BASIC_SHIPT_DEPLOY_USERNAME:
        from_secret: ARTIFACTORY_PYPI_USERNAME
      POETRY_HTTP_BASIC_SHIPT_DEPLOY_PASSWORD:
        from_secret: ARTIFACTORY_PYPI_PASSWORD
    commands:
      - make prep.pre.patch
      - make publish
    depends_on:
      - py39
      - quality-checks
      - code-analysis

  - name: artifactory-poetry-publish
    when:
      event:
        - tag
    image: harbor.shipttech.com/apps/pyopsml/python:py3.9.16_poetry_1.3.2
    environment:
      POETRY_HTTP_BASIC_SHIPT_DEPLOY_USERNAME:
        from_secret: ARTIFACTORY_PYPI_USERNAME
      POETRY_HTTP_BASIC_SHIPT_DEPLOY_PASSWORD:
        from_secret: ARTIFACTORY_PYPI_PASSWORD
    commands:
      # tag events validate poetry version is equal to the tag
      # increment patch version for releases based on drone tag
      - test "v$(poetry version --short)" "=" "$DRONE_TAG"
      - make publish<|MERGE_RESOLUTION|>--- conflicted
+++ resolved
@@ -9,11 +9,7 @@
 trigger:
   event:
     - pull_request
-<<<<<<< HEAD
-
-=======
   
->>>>>>> f4aef122
 steps:
   - name: py39
     image: harbor.shipttech.com/apps/pyopsml/python:py3.9.16_poetry_1.3.2
