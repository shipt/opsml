kind: pipeline
name: test-and-build
type: docker

workspace:
  base: /usr/src/py39
  path: ${DRONE_REPO_NAME}

trigger:
  event:
    - pull_request

steps:
<<<<<<< HEAD
  - name: py39-unit-quality
    image: harbor.shipttech.com/apps/pyopsml/python:py3.9.16_poetry_1.3.2_artifacts
=======
  - name: py39
    image: harbor.shipttech.com/apps/pyopsml/python:py3.9.16_poetry_1.3.2
>>>>>>> 8a543922
    commands:
      - make setup.project
      - make test.unit
      - make lints.ci
    environment:
      POETRY_HTTP_BASIC_SHIPT_RESOLVE_USERNAME:
        from_secret: ARTIFACTORY_PYPI_USERNAME
      POETRY_HTTP_BASIC_SHIPT_RESOLVE_PASSWORD:
        from_secret: ARTIFACTORY_PYPI_PASSWORD

  - name: py310
    image: harbor.shipttech.com/apps/pyopsml/python:py3.10.10_poetry_1.3.2
    commands:
      - poetry install --all-extras --with dev
      - make test.unit
    environment:
      POETRY_HTTP_BASIC_SHIPT_RESOLVE_USERNAME:
        from_secret: ARTIFACTORY_PYPI_USERNAME
      POETRY_HTTP_BASIC_SHIPT_RESOLVE_PASSWORD:
        from_secret: ARTIFACTORY_PYPI_PASSWORD
    depends_on:
      - py39-unit-quality # running in parallel slows testing down

<<<<<<< HEAD
  - name: code-analysis
    image: plugins/sonarqube-drone-plugin
    environment:
      POETRY_HTTP_BASIC_SHIPT_RESOLVE_USERNAME:
        from_secret: ARTIFACTORY_PYPI_USERNAME
      POETRY_HTTP_BASIC_SHIPT_RESOLVE_PASSWORD:
        from_secret: ARTIFACTORY_PYPI_PASSWORD
      SONAR_HOST:
        from_secret: SONAR_HOST
      SONAR_TOKEN:
        from_secret: SONAR_TOKEN
    depends_on:
      - py39-unit-quality
      - py310
trigger:
  event:
    - pull_request

steps:
  - name: py39-unit-quality
    image: harbor.shipttech.com/apps/pyopsml/python:py3.9.16_poetry_1.3.2_artifacts
=======
  - name: quality-checks
    image: harbor.shipttech.com/apps/pyopsml/python:py3.9.16_poetry_1.3.2
>>>>>>> 8a543922
    commands:
      - make setup.project
      - make test.unit
      - make lints.ci
    environment:
      POETRY_HTTP_BASIC_SHIPT_RESOLVE_USERNAME:
        from_secret: ARTIFACTORY_PYPI_USERNAME
      POETRY_HTTP_BASIC_SHIPT_RESOLVE_PASSWORD:
        from_secret: ARTIFACTORY_PYPI_PASSWORD

  - name: py310
    image: harbor.shipttech.com/apps/pyopsml/python:py3.10.10_poetry_1.3.2_artifacts
    commands:
      - poetry install --all-extras --with dev
      - make test.unit
    environment:
      POETRY_HTTP_BASIC_SHIPT_RESOLVE_USERNAME:
        from_secret: ARTIFACTORY_PYPI_USERNAME
      POETRY_HTTP_BASIC_SHIPT_RESOLVE_PASSWORD:
        from_secret: ARTIFACTORY_PYPI_PASSWORD
    depends_on:
      - py39-unit-quality # running in parallel slows testing down

  - name: code-analysis
    image: plugins/sonarqube-drone-plugin
    environment:
      POETRY_HTTP_BASIC_SHIPT_RESOLVE_USERNAME:
        from_secret: ARTIFACTORY_PYPI_USERNAME
      POETRY_HTTP_BASIC_SHIPT_RESOLVE_PASSWORD:
        from_secret: ARTIFACTORY_PYPI_PASSWORD
      SONAR_HOST:
        from_secret: SONAR_HOST
      SONAR_TOKEN:
        from_secret: SONAR_TOKEN
    depends_on:
      - py39-unit-quality
      - py310

---
name: publish-release
kind: pipeline
type: docker

trigger:
  event:
    - tag
    - push
  branch:
    - main
steps:
  - name: py39
    when:
      event:
        - push
    image: harbor.shipttech.com/apps/pyopsml/python:py3.9.16_poetry_1.3.2
    commands:
      - poetry install --all-extras --with dev
      - make test.unit
    environment:
      POETRY_HTTP_BASIC_SHIPT_RESOLVE_USERNAME:
        from_secret: ARTIFACTORY_PYPI_USERNAME
      POETRY_HTTP_BASIC_SHIPT_RESOLVE_PASSWORD:
        from_secret: ARTIFACTORY_PYPI_PASSWORD

  - name: quality-checks
    when:
      event:
        - push
    image: harbor.shipttech.com/apps/pyopsml/python:py3.9.16_poetry_1.3.2
    commands:
      - make setup.project
      - make lints.ci
    environment:
      POETRY_HTTP_BASIC_SHIPT_RESOLVE_USERNAME:
        from_secret: ARTIFACTORY_PYPI_USERNAME
      POETRY_HTTP_BASIC_SHIPT_RESOLVE_PASSWORD:
        from_secret: ARTIFACTORY_PYPI_PASSWORD

  - name: code-analysis
    when:
      event:
        - push
    image: plugins/sonarqube-drone-plugin
    environment:
      POETRY_HTTP_BASIC_SHIPT_RESOLVE_USERNAME:
        from_secret: ARTIFACTORY_PYPI_USERNAME
      POETRY_HTTP_BASIC_SHIPT_RESOLVE_PASSWORD:
        from_secret: ARTIFACTORY_PYPI_PASSWORD
      SONAR_HOST:
        from_secret: SONAR_HOST
      SONAR_TOKEN:
        from_secret: SONAR_TOKEN
    depends_on:
      - py39
      - quality-checks

  - name: publish-release-candidate
    when:
      event:
        - push
    image: harbor.shipttech.com/apps/pyopsml/python:py3.9.16_poetry_1.3.2
    environment:
      POETRY_HTTP_BASIC_SHIPT_DEPLOY_USERNAME:
        from_secret: ARTIFACTORY_PYPI_USERNAME
      POETRY_HTTP_BASIC_SHIPT_DEPLOY_PASSWORD:
        from_secret: ARTIFACTORY_PYPI_PASSWORD
    commands:
      - make prep.pre.patch
      - make publish
    depends_on:
      - py39
      - quality-checks
      - code-analysis

  - name: artifactory-poetry-publish
    when:
      event:
        - tag
    image: harbor.shipttech.com/apps/pyopsml/python:py3.9.16_poetry_1.3.2
    environment:
      POETRY_HTTP_BASIC_SHIPT_DEPLOY_USERNAME:
        from_secret: ARTIFACTORY_PYPI_USERNAME
      POETRY_HTTP_BASIC_SHIPT_DEPLOY_PASSWORD:
        from_secret: ARTIFACTORY_PYPI_PASSWORD
    commands:
      # tag events validate poetry version is equal to the tag
      # increment patch version for releases based on drone tag
      - test "v$(poetry version --short)" "=" "$DRONE_TAG"
      - make publish

#---
#name: publish-rc
#kind: pipeline
#type: docker
#
#trigger:
#  event:
#    - push
#  branch:
#    exclude:
#      - main
#steps:
#  - name: py39-unit-quality
#    image: harbor.shipttech.com/apps/pyopsml/python:py3.9.16_poetry_1.3.2
#    commands:
#      - make setup.project
#      - make test.unit
#      - make lints.ci
#    environment:
#      POETRY_HTTP_BASIC_SHIPT_RESOLVE_USERNAME:
#        from_secret: ARTIFACTORY_PYPI_USERNAME
#      POETRY_HTTP_BASIC_SHIPT_RESOLVE_PASSWORD:
#        from_secret: ARTIFACTORY_PYPI_PASSWORD
#
#  - name: publish-release-candidate
#    when:
#      event:
#        - push
#    image: harbor.shipttech.com/apps/pyopsml/python:py3.9.16_poetry_1.3.2
#    environment:
#      POETRY_HTTP_BASIC_SHIPT_DEPLOY_USERNAME:
#        from_secret: ARTIFACTORY_PYPI_USERNAME
#      POETRY_HTTP_BASIC_SHIPT_DEPLOY_PASSWORD:
#        from_secret: ARTIFACTORY_PYPI_PASSWORD
#    commands:
#      - make prep.pre.patch
#      - make publish
#    depends_on:
#      - py39-unit-quality
#<|MERGE_RESOLUTION|>--- conflicted
+++ resolved
@@ -11,13 +11,8 @@
     - pull_request
 
 steps:
-<<<<<<< HEAD
-  - name: py39-unit-quality
-    image: harbor.shipttech.com/apps/pyopsml/python:py3.9.16_poetry_1.3.2_artifacts
-=======
   - name: py39
     image: harbor.shipttech.com/apps/pyopsml/python:py3.9.16_poetry_1.3.2
->>>>>>> 8a543922
     commands:
       - make setup.project
       - make test.unit
@@ -39,9 +34,19 @@
       POETRY_HTTP_BASIC_SHIPT_RESOLVE_PASSWORD:
         from_secret: ARTIFACTORY_PYPI_PASSWORD
     depends_on:
-      - py39-unit-quality # running in parallel slows testing down
-
-<<<<<<< HEAD
+      - py39 # running in parallel slows testing down
+
+  - name: quality-checks
+    image: harbor.shipttech.com/apps/pyopsml/python:py3.9.16_poetry_1.3.2
+    commands:
+      - make setup.project
+      - make lints.ci
+    environment:
+      POETRY_HTTP_BASIC_SHIPT_RESOLVE_USERNAME:
+        from_secret: ARTIFACTORY_PYPI_USERNAME
+      POETRY_HTTP_BASIC_SHIPT_RESOLVE_PASSWORD:
+        from_secret: ARTIFACTORY_PYPI_PASSWORD
+
   - name: code-analysis
     image: plugins/sonarqube-drone-plugin
     environment:
@@ -63,10 +68,6 @@
 steps:
   - name: py39-unit-quality
     image: harbor.shipttech.com/apps/pyopsml/python:py3.9.16_poetry_1.3.2_artifacts
-=======
-  - name: quality-checks
-    image: harbor.shipttech.com/apps/pyopsml/python:py3.9.16_poetry_1.3.2
->>>>>>> 8a543922
     commands:
       - make setup.project
       - make test.unit
