--- conflicted
+++ resolved
@@ -167,8 +167,4 @@
       - test "v$(poetry version --short)" "=" "$DRONE_TAG"
       - make publish
     depends_on:
-      - code-analysis
-<<<<<<< HEAD
-=======
-      
->>>>>>> 0b5fff3c
+      - code-analysis