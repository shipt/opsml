[tool.poetry]
name = "opsml"
version = "0.3.3"
description = "Package for creating, tracking, storing and versioning machine learning artifacts"
authors = ["Thorrester <48217609+thorrester@users.noreply.github.com>"]

[tool.poetry.dependencies]

# required dependencies

python = ">=3.9,<=3.11"
alembic = "^1.10.3"
altair = "^4.2.0"
httpx ="^0.23.3"
numpy = ">=1.21.6,<=1.24.1"
onnx = "^1.14.0"
onnxmltools = "^1.11.1"
onnxruntime = "^1.13.0"
pandas = ">=1.4.0,<=1.5.3"
pyarrow = ">=8.0.0"
pydantic = ">=1.10.0, <=1.10.4"
python-json-logger = "^2.0.6"
scikit-learn = ">=1.0"
semver = "2.13.0"
skl2onnx = "1.14.1"
sqlalchemy = {extras = ["mypy"], version = "^1.4.46"}
tenacity = "^8.2.2"
tf2onnx ="^1.13.0"
zarr = ">2.12.0"

# optional dependencies for sql
psycopg2 = {version="^2.9.6", optional = true}

# optional dependencies for server
fastapi = {version="^0.92.0", optional = true}
gunicorn = {version="^20.1.0", optional = true}
libclang = {version="<=15.0.6.1", optional=true}
llvmlite = {version="^0.39.1", optional=true}
mlflow = {version="^2.3.1", optional=true}
numba = {version="^0.56.0", optional=true}
prometheus-fastapi-instrumentator = {version="^5.8.1", optional = true}
rollbar = {version="^0.16.3", optional = true}
uvicorn = {version="^0.20.0", optional = true}
wsgi-basic-auth = {version="^1.1.0", optional = true}
streaming-form-data = {version="^1.11.0", optional = true}

# optional dependency for seldon
seldon-core = {version="^1.16.0", optional = true}

# optional dependencies for cloud-sql
cloud-sql-python-connector = {version="^1.2.0", optional = true}
pg8000 = {version="^1.29.4", optional = true}
pymysql = {version="^1.0.2", optional = true}

# optional dep for visualization
graphviz = {version="^0.20.1", optional = true}
<<<<<<< HEAD
pylatex = "^1.4.1"
typer = "^0.9.0"
rich = "^13.3.5"
=======
>>>>>>> b5344d84

[tool.poetry.extras]
server = ["streaming-form-data", "fastapi", "uvicorn", "rollbar", "gunicorn", "prometheus-fastapi-instrumentator", "wsgi-basic-auth", "mlflow", "libclang", "llvmlite", "numba"]
mlflow = ["mlflow", "libclang", "llvmlite", "numba"]
graphviz = ["graphviz"]
gcp_mysql = ["cloud-sql-python-connector", "pymysql"]
gcp_postgres = ["cloud-sql-python-connector", "pg8000"]
postgres = ["psycopg2"]
seldon = ["seldon-core"]

[tool.poetry.group.dev]
optional = true

[tool.poetry.group.dev.dependencies]
pytest = "^7.1.2"
pytest-lazy-fixture = "^0.6.3"
altair-viewer = "^0.4.0"
pytest-cov = "^3.0.0"
coverage = {extras = ["toml"], version = "^6.5.0"}
torch = "^1.13.1"
torchvision = "^0.14.1"
tabulate = "^0.9.0"
lightgbm = "^3.3.3"
xgboost = "^1.7.1"
functiontrace = "^0.3.7"
transformers = "^4.27.3"
snakeviz = "^2.1.1"
tensorflow = "2.9.0"

[tool.poetry.group.dev-lints]
optional = true

[tool.poetry.group.dev-lints.dependencies]
ruff = "^0.0.242"
sqlalchemy-stubs = "^0.4"
types-pymysql = "^1.0.19.1"
types-requests = "^2.28.11.7"
black = "22.3.0"
flake8 = "^4.0.1"
pylint = "^2.14.5"
isort = "^5.10.1"
sqlalchemy2-stubs = "0.0.2a32"
mypy = "1.0.0"
types-protobuf = "^4.21.0.3"



[tool.poetry.group.docs.dependencies]
mkdocs-material = "^9.1.7"
mkdocstrings = {extras = ["python"], version = "^0.21.2"}


[tool.poetry.scripts]
load_model_card_to_file = "opsml.scripts.load_model_card:load_model_card_to_file"
install_integration = "opsml.scripts.install_integration:install_extra_packages"
opsml-uvicorn-server = 'opsml.app.main:opsml_uvicorn_server'
opsml-gunicorn-server = 'opsml.app.main:opsml_gunicorn_server'

[tool.isort]
profile = "black"

[tool.black]
line-length = 120
target-version = ['py310']
include = '\.pyi?$'

[tool.pylint.MASTER]
ignore-paths = [ "opsml/.local_tests/*","opsml/registry/sql/migration/*"]

[tool.pylint.messages_control]
max-line-length = 120
disable = [
    "too-few-public-methods",
    "design",
    "duplicate-code",
    "missing-class-docstring",
    "missing-function-docstring",
    "missing-module-docstring",
    "too-many-nested-blocks",
    "unused-argument",
    "fixme",
]
extension-pkg-whitelist = [
    "pydantic"
]


[tool.flake8]
# This section is just a doc placeholder..see setup.cfg
max-complexity = 10
format = "pylint"
statistics = "True"
max-line-length = 120
# ignore non-PEP8 lints
ignore = ["E203", "W503", "W0511"]

[tool.pytest.ini_options]
log_cli = true
log_cli_level = "INFO"
testpaths = ["tests"]

[tool.mypy]
# platform configuration
python_version = "3.9"
platform = "linux"
mypy_path = "stubs"
ignore_missing_imports = true
plugins = [
    "numpy.typing.mypy_plugin",
    "pydantic.mypy",
    "sqlalchemy.ext.mypy.plugin",
    "sqlmypy",
]
exclude = ["opsml/.local_tests/*", "opsml/registry/sql/query_helpers.py", "opsml/registry/sql/migration/*"]


[tool.coverage.paths]
source = ["opsml", "*/site-packages"]

[tool.coverage.run]
branch = true
source = ["opsml"]

[tool.coverage.report]
show_missing = true
fail_under = 60


[tool.ruff]
line-length = 120

# Enable Pyflakes `E` and `F` codes by default.
select = ["E", "F"]
ignore = []

# Exclude a variety of commonly ignored directories.
exclude = [
    "tests/",
    ".bzr",
    ".direnv",
    ".eggs",
    ".git",
    ".hg",
    ".mypy_cache",
    ".nox",
    ".pants.d",
    ".ruff_cache",
    ".svn",
    ".tox",
    ".venv",
    "__pypackages__",
    "_build",
    "buck-out",
    "build",
    "dist",
    "node_modules",
    "venv",
    "opsml/registry/sql/migration/*",
]

# Allow unused variables when underscore-prefixed.
dummy-variable-rgx = "^(_+|(_+[a-zA-Z0-9_]*[a-zA-Z0-9]+?))$"

# Assume Python 3.9.
target-version = "py39"

[tool.ruff.per-file-ignores]
"__init__.py" = ["F841","F401","F811"]

[tool.ruff.mccabe]
# Unlike Flake8, default to a complexity level of 10.
max-complexity = 10

[build-system]
requires = ["poetry-core>=1.2.2"]
build-backend = "poetry.core.masonry.api"
<|MERGE_RESOLUTION|>--- conflicted
+++ resolved
@@ -54,12 +54,6 @@
 
 # optional dep for visualization
 graphviz = {version="^0.20.1", optional = true}
-<<<<<<< HEAD
-pylatex = "^1.4.1"
-typer = "^0.9.0"
-rich = "^13.3.5"
-=======
->>>>>>> b5344d84
 
 [tool.poetry.extras]
 server = ["streaming-form-data", "fastapi", "uvicorn", "rollbar", "gunicorn", "prometheus-fastapi-instrumentator", "wsgi-basic-auth", "mlflow", "libclang", "llvmlite", "numba"]
