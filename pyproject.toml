--- conflicted
+++ resolved
@@ -77,14 +77,9 @@
 functiontrace = "^0.3.7"
 transformers = "^4.27.3"
 snakeviz = "^2.1.1"
-<<<<<<< HEAD
-tensorflow = "^2.12.0"
-types-pyyaml = "^6.0.12.10"
-=======
 tensorflow = {version="^2.12.0", markers="sys_platform!='darwin'"}
 # Tensorflow < 2.13.0 has no arm64 build in the main pypi package, so this separate one must be used for apple silicon
 tensorflow-macos = {version="^2.12.0", markers="sys_platform=='darwin'"}
->>>>>>> fc5b2e4e
 
 [tool.poetry.group.dev-lints]
 optional = true
